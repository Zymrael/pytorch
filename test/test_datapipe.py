--- conflicted
+++ resolved
@@ -2672,7 +2672,40 @@
         datapipe: IterDataPipe = _CustomNextDataPipe()
         self._yield_count_test_helper(datapipe, n_expected_samples=5)
 
-<<<<<<< HEAD
+    def test_iterdatapipe_sample_yielded_next_exception(self):
+        class _CustomNextDataPipe(IterDataPipe):
+            # This class's `__iter__` returns `self` and has a `__next__`
+            def __init__(self):
+                self.source = iter(range(10))
+                self.count = 0
+
+            def __iter__(self):
+                return self
+
+
+            def __next__(self):
+                if self.count == 3:
+                    raise RuntimeError("Custom test error after yielding 3 elements")
+                self.count += 1
+                return next(self.source)
+
+
+            def reset(self):
+                self.count = 0
+                self.source = iter(range(10))
+
+
+            datapipe: IterDataPipe = _CustomNextDataPipe()
+            with self.assertRaisesRegex(RuntimeError, "Custom test error after yielding 3 elements"):
+                list(datapipe)
+            self.assertEqual(3, datapipe._number_of_samples_yielded)
+
+            # Functional Test: Check for reset and iterator version
+            it = iter(datapipe)  # reset the DataPipe
+            with self.assertRaisesRegex(RuntimeError, "Custom test error after yielding 3 elements"):
+                list(it)
+            self.assertEqual(3, datapipe._number_of_samples_yielded)
+
 # class TestIterDataPipeFastForward(TestCase):
 #
 #     def test_iterable_wrapper_fast_forward(self):
@@ -2816,38 +2849,7 @@
     #     self.assertEqual(res[n_elements:], list(it))
     #     with self.assertRaises(StopIteration):
     #         next(it)
-=======
-    def test_iterdatapipe_sample_yielded_next_exception(self):
-        class _CustomNextDataPipe(IterDataPipe):
-            # This class's `__iter__` returns `self` and has a `__next__`
-            def __init__(self):
-                self.source = iter(range(10))
-                self.count = 0
->>>>>>> d1845cb7
-
-            def __iter__(self):
-                return self
-
-            def __next__(self):
-                if self.count == 3:
-                    raise RuntimeError("Custom test error after yielding 3 elements")
-                self.count += 1
-                return next(self.source)
-
-            def reset(self):
-                self.count = 0
-                self.source = iter(range(10))
-
-        datapipe: IterDataPipe = _CustomNextDataPipe()
-        with self.assertRaisesRegex(RuntimeError, "Custom test error after yielding 3 elements"):
-            list(datapipe)
-        self.assertEqual(3, datapipe._number_of_samples_yielded)
-
-        # Functional Test: Check for reset and iterator version
-        it = iter(datapipe)  # reset the DataPipe
-        with self.assertRaisesRegex(RuntimeError, "Custom test error after yielding 3 elements"):
-            list(it)
-        self.assertEqual(3, datapipe._number_of_samples_yielded)
+
 
 if __name__ == '__main__':
     run_tests()