# Owner(s): ["module: __torch_dispatch__"]

import tempfile
import torch
from copy import deepcopy
from torch.library import Library
from torch.cuda.jiterator import _create_jit_fn
import unittest
from torch.testing._internal.common_utils import TestCase, run_tests, TEST_WITH_ROCM, IS_WINDOWS
from torch.utils._mode_utils import no_dispatch
from torch.testing._internal.logging_tensor import LoggingTensor, LoggingTensorReentrant, LoggingTensorMode, \
    log_input, capture_logs, capture_logs_with_logging_tensor_mode
from torch.utils._pytree import tree_map
from torch.utils._python_dispatch import enable_torch_dispatch_mode, push_torch_dispatch_mode, TorchDispatchMode

import logging
from functools import partial

class TestPythonRegistration(TestCase):
    def test_override_aten_ops_with_multiple_libraries(self) -> None:
        x = torch.tensor([1, 2])
        my_lib1 = Library("aten", "IMPL")
        my_lib2 = Library("aten", "IMPL")

        # Example 1
        def my_neg(*args, **kwargs):
            return args[0]._neg_view()

        # Now we are secretly making the operator a view op so autograd needs to know how
        # to handle it
        my_lib1.impl('neg', my_neg, "AutogradCPU")

        self.assertTrue(torch.neg(x).is_neg())

        # RuntimeError: impl("aten::neg", ...):
        # Explicitly provided namespace (aten) in operator name does not match ...
        with self.assertRaisesRegex(RuntimeError, "operator name does not match namespace"):
            my_lib3 = Library("foo", "DEF")
            my_lib3.define("neg(Tensor self) -> Tensor")
            my_lib3.impl(torch.ops.aten.neg.default, my_neg, "AutogradCPU")
            del my_lib3

        # Example 2
        def my_mul(*args, **kwargs):
            return torch.zeros_like(args[0])

        # torch.ops.aten.mul.Tensor
        my_lib2.impl("aten::mul.Tensor", my_mul, "ZeroTensor")

        y = torch._efficientzerotensor(2)
        self.assertFalse(torch.mul(x, y)._is_zerotensor())

        # Assert that a user can't override the behavior of a (ns, op, dispatch_key)
        # combination if someone overrided the behavior for the same before them
        with self.assertRaisesRegex(RuntimeError, 'already a kernel registered from python'):
            my_lib2.impl(torch.ops.aten.mul.Tensor, my_mul, "ZeroTensor")

        del my_lib1

        # Validate that lib2 is not affected by removing lib1
        self.assertFalse(torch.mul(x, y)._is_zerotensor())

        del my_lib2

        # Validate that the old behavior is restored for neg and mul
        self.assertFalse(torch.neg(x).is_neg())
        self.assertTrue(torch.mul(x, y)._is_zerotensor())

    def test_error_if_fn_not_callable(self):
        with self.assertRaisesRegex(TypeError, "Input function is required to be a callable"):
            my_lib = Library("aten", "IMPL")
            my_lib.impl(torch.ops.aten.neg.default, [], "AutogradCPU")

    def test_override_cpu_sum(self) -> None:
        # Example 1
        run = [False]

        def my_sum(*args, **kwargs):
            run[0] = True
            return args[0]

        my_lib1 = Library("aten", "IMPL")
        my_lib1.impl('aten::sum', my_sum, "CPU")
        x = torch.tensor([1, 2])
        self.assertEqual(torch.sum(x), x)
        self.assertTrue(run[0])
        del my_lib1
        # Validate that the old behavior is restored for sum
        self.assertEqual(torch.sum(x), torch.tensor(3))

    def test_override_cuda_with_jiterator(self) -> None:
        def override_where_cuda() -> None:
            # Example 1: Invert the behavior of where's condition input
            not_where_code_string = '''
            template <typename T> T inverted_where(bool cond, T a, T b){
                return !cond ? a : b;
            }
            '''
            jitted_where = _create_jit_fn(not_where_code_string)

            CALLED = [False]

            def inverted_where(*args, **kwargs):
                CALLED[0] = True
                return jitted_where(*args, **kwargs)

            # overriding where's cuda kernel with Jiterator generated kernel
            my_lib = Library("aten", "IMPL")
            my_lib.impl('aten::where.self', inverted_where, "CUDA")

            device = 'cuda'
            cond = torch.tensor([True, True, False], device=device, dtype=torch.bool)
            x = torch.tensor([1, 2, 3], device=device)
            y = torch.tensor([-1, -2, -3], device=device)

            self.assertEqual(torch.where(cond, x, y), torch.tensor([-1, -2, 3]))
            self.assertTrue(CALLED[0])
            del my_lib

            # behavior restored after deregistration
            self.assertEqual(torch.where(cond, x, y), torch.tensor([1, 2, -3]))

        def override_gelu_cuda() -> None:
            # Example 2: Use relu to approximate gelu for faster compute
            fastest_gelu_code_string = '''
            template <typename T> T fast_gelu(T a){
                return a > 0 ? a : 0;
            }
            '''
            jitted_gelu = _create_jit_fn(fastest_gelu_code_string)

            CALLED = [False]

            def fast_gelu(*args, **kwargs):
                CALLED[0] = True
                return jitted_gelu(*args, **kwargs)

            # overriding gelu's cuda kernel with Jiterator generated relu kernel
            my_lib = Library("aten", "IMPL")
            my_lib.impl('aten::gelu', fast_gelu, "CUDA")

            x = torch.rand([3, 3], device='cuda', dtype=torch.float)
            self.assertEqual(torch.nn.functional.gelu(x), torch.nn.functional.relu(x))
            self.assertTrue(CALLED[0])
            del my_lib

            # behavior restored after deregistration
            self.assertNotEqual(torch.nn.functional.gelu(x), torch.nn.functional.relu(x))

        def override_exp_cuda() -> None:
            # Example 3: Preventing exp from exploding for float16
            clipped_exp_code_string = '''
            template <typename T> T clipped_exp(T a){
                return a > T(10.0) ? T(22026.4657948) : exp(a);
            }
            '''
            jitted_exp = _create_jit_fn(clipped_exp_code_string)

            CALLED = [False]

            def clipped_exp(*args, **kwargs):
                CALLED[0] = True
                return jitted_exp(*args, **kwargs)

            # overriding exp's cuda kernel with clipped_exp kernel
            my_lib = Library("aten", "IMPL")
            my_lib.impl('aten::exp', clipped_exp, "CUDA")

            x = torch.tensor([0.0, 100.0], device='cuda', dtype=torch.float16)
            self.assertEqual(torch.exp(x), torch.tensor([1.0, 22026.4657948], dtype=torch.float16))
            self.assertTrue(CALLED[0])
            del my_lib

            # behavior restored after deregistration
            self.assertEqual(torch.exp(x), torch.tensor([1.0, torch.inf], dtype=torch.float16))

        def override_add_cuda() -> None:
            # Example 4: simulate a hardware bug, where the adder is always off by 1
            buggy_add_code_string = '''
            template <typename T> T buggy_add(T a, T b){
                return a + b + T(1);
            }
            '''
            jitted_add = _create_jit_fn(buggy_add_code_string)

            CALLED = [False]

            def buggy_add(*args, **kwargs):
                CALLED[0] = True
                return jitted_add(*args, **kwargs)

            my_lib = Library("aten", "IMPL")
            my_lib.impl('aten::add.Tensor', buggy_add, "CUDA")

            x_cpu = torch.rand([3, 3], device='cpu')
            y_cpu = torch.rand([3], device='cpu')

            x_cuda = x_cpu.cuda()
            y_cuda = y_cpu.cuda()

            self.assertEqual(x_cuda + y_cuda, x_cpu + y_cpu + 1)
            self.assertTrue(CALLED[0])
            del my_lib

            # behavior restored after deregistration
            self.assertEqual(x_cuda + y_cuda, x_cpu + y_cpu)

        if torch.cuda.is_available() and not TEST_WITH_ROCM:
            override_where_cuda()
            override_gelu_cuda()
            override_exp_cuda()
            override_add_cuda()

    def test_extend_library_with_dispatch_key_arg(self):
        def my_sum(*args, **kwargs):
            return args[0]
        my_lib1 = Library("aten", "IMPL", dispatch_key="CPU")

        # RuntimeError: Explicitly provided dispatch key (Conjugate) is
        # inconsistent with the dispatch key of the enclosing TORCH_LIBRARY_IMPL block
        with self.assertRaisesRegex(RuntimeError, "inconsistent with the dispatch key"):
            my_lib1.impl('sum', my_sum, "Conjugate")
        my_lib1.impl('aten::sum', my_sum)
        x = torch.tensor([1, 2])
        self.assertEqual(torch.sum(x), x)
        del my_lib1

    def test_create_new_library(self) -> None:
        my_lib1 = Library("foo", "DEF")

        my_lib1.define("sum(Tensor self) -> Tensor")

        # Example 1
        @torch.library.impl(my_lib1, "sum", "CPU")
        def my_sum(*args, **kwargs):
            return args[0]

        x = torch.tensor([1, 2])
        self.assertEqual(torch.ops.foo.sum(x), x)

        my_lib2 = Library("foo", "IMPL")

        # Example 2
        @torch.library.impl(my_lib2, torch.ops.foo.sum.default, "ZeroTensor")
        def my_sum_zt(*args, **kwargs):
            if args[0]._is_zerotensor():
                return torch._efficientzerotensor(args[0].shape)
            else:
                return args[0]

        y = torch._efficientzerotensor(3)
        self.assertTrue(torch.ops.foo.sum(y)._is_zerotensor())
        self.assertEqual(torch.ops.foo.sum(x), x)

        del my_lib2
        del my_lib1

    @unittest.skipIf(IS_WINDOWS, "Skipped under Windows")
    def test_alias_analysis(self):
        def test_helper(alias_analysis=""):
            my_lib1 = Library("foo", "DEF")

            called = [0]

            @torch.library.define(my_lib1, "_op() -> None", alias_analysis=alias_analysis)
            def _op(*args, **kwargs):
                called[0] += 1

            @torch.jit.script
            def _test():
                torch.ops.foo._op()

            assert "foo::_op" in str(_test.graph)

        with self.assertRaises(AssertionError):
            test_helper("")  # alias_analysis="FROM_SCHEMA"

        test_helper("CONSERVATIVE")

class TestPythonDispatch(TestCase):
    def test_basic(self) -> None:
        with capture_logs() as logs:
            x = LoggingTensor(torch.tensor([3.0]), requires_grad=True)
            log_input("x", x)
            y = x * x
            saved_x = y.grad_fn._saved_self
            grad_y = LoggingTensor(torch.tensor([1.0]))
            log_input("grad_y", grad_y)
            g, = torch.autograd.grad((y,), (x,), (grad_y,))

        self.assertEqual(g.elem, torch.tensor([6.0]))
        with torch.no_grad():
            self.assertEqual(saved_x, x)
            self.assertEqual(saved_x._version, x._version)
            x.add_(2)
            self.assertEqual(saved_x, x)
            # TODO: figure out why broken
            # self.assertEqual(saved_x._version, x._version)
        self.assertExpectedInline('\n'.join(logs), '''\
$0 = input('x')
$1 = torch._ops.aten.mul.Tensor($0, $0)
$2 = input('grad_y')
$3 = torch._ops.aten.mul.Tensor($2, $0)
$4 = torch._ops.aten.mul.Tensor($2, $0)
$5 = torch._ops.aten.add.Tensor($4, $3)''')

    def test_out(self) -> None:
        with capture_logs() as logs:
            x = LoggingTensor(torch.ones(1))
            y = LoggingTensor(torch.zeros(1))
            log_input("x", x)
            log_input("y", y)
            torch.abs(x, out=y)

        self.assertEqual(y.elem, torch.ones(1))
        # TODO: arguably this shouldn't pass and we should complain
        # that out isn't a kwarg
        self.assertExpectedInline('\n'.join(logs), '''\
$0 = input('x')
$1 = input('y')
$2 = torch._ops.aten.abs.out($0, out=$1)''')


    def test_kwarg_only(self) -> None:
        with capture_logs() as logs:
            x = LoggingTensor(torch.ones(1))
            y = LoggingTensor(torch.ones(1, 1))
            z = LoggingTensor(torch.ones(1))
            log_input("x", x)
            log_input("y", y)
            log_input("z", z)
            torch.addmv(x, y, z)
            torch.addmv(x, y, z, beta=1)
            torch.addmv(x, y, z, beta=2)
            torch.addmv(x, y, z, alpha=2)
            torch.addmv(x, y, z, beta=2, alpha=2)

        # The expectation is that beta/alpha don't show up when they're
        # defaulted.  This is even if the user explicitly specified it.
        self.assertExpectedInline('\n'.join(logs), '''\
$0 = input('x')
$1 = input('y')
$2 = input('z')
$3 = torch._ops.aten.addmv.default($0, $1, $2)
$4 = torch._ops.aten.addmv.default($0, $1, $2)
$5 = torch._ops.aten.addmv.default($0, $1, $2, beta=2)
$6 = torch._ops.aten.addmv.default($0, $1, $2, alpha=2)
$7 = torch._ops.aten.addmv.default($0, $1, $2, beta=2, alpha=2)''')

    def test_kwarg_only_and_positional_default(self) -> None:
        with capture_logs() as logs:
            x = LoggingTensor(torch.ones(1))
            y = LoggingTensor(torch.ones(1))
            log_input("x", x)
            log_input("y", y)
            torch.ops.aten.kl_div(x, y)
            torch.ops.aten.kl_div(x, y, 2)
            torch.ops.aten.kl_div(x, y, log_target=True)
            torch.ops.aten.kl_div(x, y, 2, log_target=True)

        # What we are testing here is that we omit reduction
        # if it is defaulted, even if a kwarg is set
        self.assertExpectedInline('\n'.join(logs), '''\
$0 = input('x')
$1 = input('y')
$2 = torch._ops.aten.kl_div.default($0, $1)
$3 = torch._ops.aten.kl_div.default($0, $1, 2)
$4 = torch._ops.aten.kl_div.default($0, $1, log_target=True)
$5 = torch._ops.aten.kl_div.default($0, $1, 2, log_target=True)''')

    def test_produce_real_type(self) -> None:
        with capture_logs() as logs:
            x = LoggingTensor(torch.ones(2, 2))
            log_input("x", x)
            x.to(dtype=torch.double)  # non-optional dtype
            torch.cumprod(x, 0, dtype=torch.double)  # optional dtype
            x[:, 1].contiguous(memory_format=torch.contiguous_format)  # optional memory format
            # There doesn't appear to be any layout signatures which are
            # triggerable using tensor subclasses (need to use a mode)

        self.assertExpectedInline('\n'.join(logs), '''\
$0 = input('x')
$1 = torch._ops.aten._to_copy.default($0, dtype=torch.float64)
$2 = torch._ops.aten.cumprod.default($0, 0, dtype=torch.float64)
$3 = torch._ops.aten.slice.Tensor($0, 0, 0, 9223372036854775807)
$4 = torch._ops.aten.select.int($3, 1, 1)
$5 = torch._ops.aten.clone.default($4, memory_format=torch.contiguous_format)''')

    def test_list_ret(self) -> None:
        # test all sequence types are permissible returns
        for list_type in (list, tuple):
            class A(torch._C._TensorBase):
                @staticmethod
                def __new__(cls, elem):
                    return torch.Tensor._make_subclass(cls, elem, elem.requires_grad)

                @classmethod
                def __torch_dispatch__(cls, func, types, args=(), kwargs=None):
                    if func.overloadpacket == torch.ops.aten.split:
                        with no_dispatch():
                            return list_type(torch.split(*args))
                    else:
                        raise AssertionError(f"unrecognized func: {func}")

            self.assertEqual(
                torch.split(A(torch.tensor([0, 1])), 2),
                torch.split(torch.tensor([0, 1]), 2)
            )

    def test_invalid_ret(self) -> None:
        # test invalid return gets reasonable error message
        class A(torch._C._TensorBase):
            @staticmethod
            def __new__(cls, elem):
                return torch.Tensor._make_subclass(cls, elem, elem.requires_grad)

            @classmethod
            def __torch_dispatch__(cls, func, types, args=(), kwargs=None):
                return "arf"

        # Wobbles depending on NDEBUG mode of pybind11
        self.assertRaisesRegex(
            RuntimeError, "Unable to cast", lambda: A(torch.zeros(1)).neg(),
        )
        self.assertRaisesRegexp(
            RuntimeError, "Unable to cast", lambda: A(torch.zeros(1)).detach(),
        )

    def test_detach_appears_twice_when_called_once(self) -> None:
        with capture_logs() as logs:
            x = LoggingTensor(torch.tensor([3.0]), requires_grad=True)
            log_input("x", x)
            x.detach()
        # FIXME: We actually want this to emit a single detach. However,
        # it currently emits two, for reasons unclear to us. Leaving
        # this test here to make sure we don't regress even further (it
        # would be bad if calling .detach() once emits 3+ detaches).
        self.assertExpectedInline('\n'.join(logs), '''\
$0 = input('x')
$1 = torch._ops.aten.detach.default($0)
$2 = torch._ops.aten.detach.default($1)''')

    def test_metadata_change_not_allowed(self) -> None:
        x = LoggingTensor(torch.ones(1))
        y = x.data
        self.assertIsInstance(y, LoggingTensor)
        self.assertRaises(RuntimeError, lambda: y.resize_(4))

    def test_storage(self) -> None:
        # For now, just make sure it doesn't crash.  Ideally, we should
        # return some virtual storage that is safe to work with
        x = LoggingTensor(torch.ones(1))
        self.assertRaises(RuntimeError, lambda: x.storage())

    def test_make_wrapper_subclass_noalloc(self) -> None:
        # This is ludicrously big (8TB) and this should pass because wrapper
        # subclasses don't allocate
        torch.Tensor._make_wrapper_subclass(LoggingTensor, (1000000000000,))

    def test_version(self) -> None:
        x = LoggingTensor(torch.ones(1))
        prev_vc = x._version
        x.detach().add_(2)
        cur_vc = x._version
        self.assertNotEqual(prev_vc, cur_vc)
        x.data.add_(2)
        self.assertEqual(cur_vc, x._version)

    def test_subclass_priority(self) -> None:
        class ErrorA(RuntimeError):
            pass

        class ErrorB(RuntimeError):
            pass

        # The big tests for code coverage are test_precedence_semantics in
        # test_overrides.py; this is just to make sure it is wired up at all
        # correctly for __torch_dispatch__
        class A(torch.Tensor):
            @staticmethod
            def __new__(cls, elem):
                return torch.Tensor._make_subclass(cls, elem, elem.requires_grad)

            @classmethod
            def __torch_dispatch__(cls, func, types, args=(), kwargs=None):
                raise ErrorA

        class B(A):
            @staticmethod
            def __new__(cls, elem):
                return torch.Tensor._make_subclass(cls, elem, elem.requires_grad)

            @classmethod
            def __torch_dispatch__(cls, func, types, args=(), kwargs=None):
                raise ErrorB

        self.assertRaises(ErrorA, lambda: torch.add(A(torch.empty(1)), A(torch.empty(1))))
        self.assertRaises(ErrorB, lambda: torch.add(A(torch.empty(1)), B(torch.empty(1))))
        self.assertRaises(ErrorB, lambda: torch.add(B(torch.empty(1)), A(torch.empty(1))))
        self.assertRaises(ErrorB, lambda: torch.add(B(torch.empty(1)), B(torch.empty(1))))

    def test_format(self) -> None:
        x = LoggingTensor(torch.ones(1))
        s1 = str(x)
        s2 = repr(x)
        s3 = f"{x}"
        self.assertExpectedInline(s1, """LoggingTensor(tensor([1.]))""")
        self.assertEqual(s1, s2)
        self.assertEqual(s1, s3)

    def test_custom_autograd(self) -> None:
        escape = [None]

        class Square(torch.autograd.Function):
            @staticmethod
            def forward(ctx, x):
                y = x ** 2
                ctx.save_for_backward(x)
                return y

            @staticmethod
            def backward(ctx, grad_output):
                assert isinstance(grad_output, LoggingTensor)
                x, = ctx.saved_tensors
                assert isinstance(x, LoggingTensor)
                escape[0] = x
                return grad_output * 2 * x

        with capture_logs() as logs:
            x = LoggingTensor(torch.ones(1), requires_grad=True)
            log_input("x", x)
            x.grad = LoggingTensor(torch.zeros(1))
            log_input("x.grad", x.grad)
            y = Square.apply(x)
            grad_output = LoggingTensor(torch.ones(1))
            log_input("grad_output", grad_output)
            y.backward(grad_output)

        with torch.no_grad():
            self.assertEqual(escape[0], x)
            self.assertEqual(escape[0]._version, x._version)
            # TODO: figure out why x.requires_grad = False doesn't
            # trigger an error for LoggingTensor
            x.add_(2)
            self.assertEqual(escape[0], x)
            # TODO: figure out why this is broken
            # self.assertEqual(escape[0]._version, x._version)

        self.assertExpectedInline('\n'.join(logs), '''\
$0 = input('x')
$1 = input('x.grad')
$2 = torch._ops.aten.pow.Tensor_Scalar($0, 2)
$3 = input('grad_output')
$4 = torch._ops.aten.mul.Tensor($3, 2)
$5 = torch._ops.aten.mul.Tensor($4, $0)
$6 = torch._ops.aten.add_.Tensor($1, $5)''')

    def test_subclass_creation(self):
        # Make sure these statements runs without error
        # In particular checking that when internal detach returns
        # subclasses, these are cleanly overwritten.
        class Foo(torch.Tensor):
            pass

        err_msg = "subclass Foo but.*already associated to a python object of type LoggingTensor"
        with self.assertRaisesRegex(RuntimeError, err_msg):
            a = torch.Tensor._make_subclass(Foo, LoggingTensor(torch.rand(2)))
        with self.assertRaisesRegex(RuntimeError, err_msg):
            b = LoggingTensor(torch.rand(2)).as_subclass(Foo)
        with self.assertRaisesRegex(RuntimeError, err_msg):
            Foo(LoggingTensor(torch.rand(2)))

        with self.assertRaisesRegex(TypeError, "Foo must define __torch_dispatch__"):
            torch.Tensor._make_wrapper_subclass(Foo, (2, 2))

    def test_new_ones(self) -> None:
        class MyTensor(torch.Tensor):
            __torch_function__ = torch._C._disabled_torch_function_impl

            @classmethod
            def __torch_dispatch__(cls, func, types, args=(), kwargs=None):
                return MyTensor(3)

        self.assertEqual(type(MyTensor(2).new_ones(3)), MyTensor)

    def test_like(self) -> None:
        class MyTensor(torch.Tensor):
            __torch_function__ = torch._C._disabled_torch_function_impl

            @classmethod
            def __torch_dispatch__(cls, func, types, args=(), kwargs=None):
                return MyTensor(3)

        for f in ["empty", "ones", "rand", "randn", "zeros"]:
            f_name = f + "_like"
            self.assertEqual(type(getattr(torch, f_name)(MyTensor(2))), MyTensor)

        self.assertEqual(type(torch.full_like(MyTensor(2), 1.)), MyTensor)
        self.assertEqual(type(torch.randint_like(MyTensor(2), high=3)), MyTensor)

    def test_make_wrapper_subclass_propagates_metadata(self) -> None:
        class WrapperTensor(torch.Tensor):
            elem: torch.Tensor

            __slots__ = ['elem']

            @staticmethod
            def __new__(cls, elem, *args, **kwargs):
                r = torch.Tensor._make_wrapper_subclass(  # type: ignore[attr-defined]
                    cls, elem.size(),
                    dtype=elem.dtype, layout=elem.layout,
                    device=elem.device, requires_grad=elem.requires_grad,
                    strides=elem.stride(), storage_offset=elem.storage_offset())
                r.elem = elem
                return r

            @classmethod
            def __torch_dispatch__(cls, func, types, args=(), kwargs=None):
                raise RuntimeError("NYI")

        # non-contiguous strides, non-zero storage offset
        x = torch.randn(4, 6).t().diagonal(offset=2)
        y = WrapperTensor(x)
        self.assertEqual(y.size(), x.size())
        self.assertEqual(y.stride(), x.stride())
        self.assertEqual(y.storage_offset(), x.storage_offset())

    def test_wrapper_subclass_serializes(self) -> None:
        with tempfile.TemporaryFile() as f:
            x = LoggingTensor(torch.randn(3))
            torch.save(x, f)
            f.seek(0)
            x_loaded = torch.load(f)
            self.assertTrue(type(x_loaded) is type(x))
            self.assertEqual(x.elem, x_loaded.elem)
            self.assertFalse(x is x_loaded)

    def test_deepcopy_wrapper_subclass(self) -> None:
        x = LoggingTensor(torch.randn(3))
        x_copy = deepcopy(x)
        self.assertTrue(type(x_copy) is type(x))
        self.assertEqual(x.elem, x_copy.elem)
        self.assertFalse(x is x_copy)

    def test_deepcopy_wrapper_subclass_with_clone_returning_different_type(self) -> None:

        class MyWrapperTensor(torch.Tensor):
            elem: torch.Tensor

            __slots__ = ['elem']

            @staticmethod
            def __new__(cls, elem, *args, **kwargs):
                r = torch.Tensor._make_wrapper_subclass(  # type: ignore[attr-defined]
                    cls, elem.size(),
                    dtype=elem.dtype, layout=elem.layout,
                    device=elem.device, requires_grad=elem.requires_grad,
                    strides=elem.stride(), storage_offset=elem.storage_offset())
                r.elem = elem
                return r

            @classmethod
            def __torch_dispatch__(cls, func, types, args=(), kwargs=None):
                if func.overloadpacket.__name__ == "clone":
                    # Return a plain tensor from clone().
                    return args[0].elem.clone()
                raise RuntimeError("NYI")

            # NB: The default Tensor.__torch_function__ implementation called for deepcopy
            # disables __torch_function__ by the time we get to clone(), so there is no need to
            # explicitly disable __torch_function__ for this subclass.

        x = MyWrapperTensor(torch.randn(3))
        with self.assertRaisesRegex(RuntimeError,
                                    "for which cloning returns another instance of the same subclass"):
            x_copy = deepcopy(x)

    def test_deepcopy_non_wrapper_subclass(self) -> None:

        # Ensure correct error is thrown for common error cases.
        class SubTensorError1(torch.Tensor):
            # Default implementation of new_empty() returns a plain tensor.
            pass

        class SubTensorError2(torch.Tensor):
            # new_empty() incorrectly returns a different type (i.e. a plain tensor).
            def new_empty(self, shape):
                return torch.Tensor(shape)

        for error_cls in [SubTensorError1, SubTensorError2]:
            x = error_cls(3)
            with self.assertRaisesRegex(RuntimeError,
                                        "for which that function returns another instance of the same subclass"):
                x_copy = deepcopy(x)

        # Ensure a correctly implemented new_empty() causes deepcopy() to work.
        class SubTensorSuccess(torch.Tensor):
            def new_empty(self, shape):
                return type(self)(shape)

        x = SubTensorSuccess(3)
        x_copy = deepcopy(x)
        self.assertIs(type(x_copy), type(x))

    def test_index_put_where_only_index_is_subclass(self) -> None:
        called_funcs = []

        class MyTensor(torch.Tensor):
            __torch_function__ = torch._C._disabled_torch_function_impl
            elem: torch.Tensor
            __slots__ = ['elem']

            @staticmethod
            def __new__(cls, elem, *args, **kwargs):
                r = torch.Tensor._make_wrapper_subclass(
                    cls, elem.size(),
                    dtype=elem.dtype, layout=elem.layout,
                    device=elem.device, requires_grad=elem.requires_grad
                )
                r.elem = elem
                return r

            @classmethod
            def __torch_dispatch__(cls, func, types, args=(), kwargs=None):
                called_funcs.append(func)
                return MyTensor(torch.tensor(3))

        x = torch.randn(3, 3)
        idxs = (MyTensor(torch.tensor(0)),)
        v = torch.randn(1)
        res = x.index_put_(idxs, v)
        self.assertEqual(called_funcs, [torch.ops.aten.index_put_.default])

    def test_enable_torch_dispatch_mode_error(self) -> None:
        z = LoggingTensor(torch.empty([]))
        with self.assertRaisesRegex(ValueError, "expected to get TorchDispatchMode, Tensor-like class, or None"):
            with enable_torch_dispatch_mode(z):
                pass

    def test_enable_torch_dispatch_mode_basic(self) -> None:
        with capture_logs(is_mode=True) as logs:
            with enable_torch_dispatch_mode(LoggingTensorMode(inner=None)):
                torch.empty([])
        self.assertExpectedInline('\n'.join(logs), """\
$0 = torch._ops.aten.empty.memory_format([], dtype=torch.float32, device=device(type='cpu'), pin_memory=False)""")

    def test_enable_torch_dispatch_mode_unrelated_tensors(self) -> None:
        x = torch.randn([])
        y = torch.randn([])
        with capture_logs(is_mode=True) as logs:
            with enable_torch_dispatch_mode(LoggingTensorMode(inner=None)):
                x + y
        self.assertExpectedInline('\n'.join(logs), """\
$2 = torch._ops.aten.add.Tensor($0, $1)""")

    def test_nested_push_logging_tensor_mode(self):
        x = torch.randn([])
        y = torch.randn([])
        with capture_logs(is_mode=True) as logs:
            with push_torch_dispatch_mode(LoggingTensorMode):
                with push_torch_dispatch_mode(LoggingTensorMode):
                    torch.empty([])
                    x + y

        self.assertExpectedInline('\n'.join(logs), """\
$0 = torch._ops.aten.empty.memory_format([], dtype=torch.float32, device=device(type='cpu'), pin_memory=False)
$0 = torch._ops.aten.empty.memory_format([], dtype=torch.float32, device=device(type='cpu'), pin_memory=False)
$3 = torch._ops.aten.add.Tensor($1, $2)
$3 = torch._ops.aten.add.Tensor($1, $2)""")

    def test_capture_logs_with_torch_dispatch_mode(self):
        x = torch.randn([])
        y = torch.randn([])
        with capture_logs_with_logging_tensor_mode() as logs:
            torch.empty([])
            x + y
        self.assertExpectedInline('\n'.join(logs), """\
$0 = torch._ops.aten.empty.memory_format([], dtype=torch.float32, device=device(type='cpu'), pin_memory=False)
$3 = torch._ops.aten.add.Tensor($1, $2)""")

        x = torch.randn([])
        y = torch.randn([])

        with capture_logs_with_logging_tensor_mode() as logs1:
            with capture_logs_with_logging_tensor_mode() as logs2:
                torch.empty([])
                x + y

        self.assertExpectedInline('\n'.join(logs2), """\
$0 = torch._ops.aten.empty.memory_format([], dtype=torch.float32, device=device(type='cpu'), pin_memory=False)
$0 = torch._ops.aten.empty.memory_format([], dtype=torch.float32, device=device(type='cpu'), pin_memory=False)
$3 = torch._ops.aten.add.Tensor($1, $2)
$3 = torch._ops.aten.add.Tensor($1, $2)""")

        self.assertEqual(logs1, logs2)

    def test_enable_torch_dispatch_mode_subclass_priority(self) -> None:
        class ErrorA(RuntimeError):
            pass

        class ErrorB(RuntimeError):
            pass

        class A(torch.Tensor):
            @staticmethod
            def __new__(cls, elem):
                return torch.Tensor._make_subclass(cls, elem, elem.requires_grad)

            @classmethod
            def __torch_dispatch__(cls, func, types, args=(), kwargs=None):
                raise ErrorA

        class B(A):
            @staticmethod
            def __new__(cls, elem):
                return torch.Tensor._make_subclass(cls, elem, elem.requires_grad)

            @classmethod
            def __torch_dispatch__(cls, func, types, args=(), kwargs=None):
                raise ErrorB

        a = A(torch.empty(1))
        b = B(torch.empty(1))
        with self.assertRaises(ErrorA):
            a + a
        with self.assertRaises(ErrorB):
            a + b

        # B has precedence over A due to the subclass relationship yet
        # modes take precedence over arguments
        with self.assertRaises(ErrorA):
            with enable_torch_dispatch_mode(A):
                b + b
        with self.assertRaises(ErrorB):
            with enable_torch_dispatch_mode(B):
                a + a
        with self.assertRaises(ErrorB):
            with enable_torch_dispatch_mode(B):
                a + b

    def test_enable_torch_dispatch_mode_respects_no_dispatch(self) -> None:
        with capture_logs(is_mode=True) as logs1:
            with enable_torch_dispatch_mode(LoggingTensorMode(inner=None)):
                torch.ones([2, 3])
                with no_dispatch():
                    torch.ones([2, 3])
        with capture_logs(is_mode=True) as logs2:
            with enable_torch_dispatch_mode(LoggingTensorMode(inner=None)):
                torch.ones([2, 3])
        self.assertEqual(logs1, logs2)

    def test_enable_torch_dispatch_mode_instance(self) -> None:
        class TestMode(TorchDispatchMode):
            def __torch_dispatch__(self, func, types, args=(), kwargs=None):
                if kwargs is None:
                    kwargs = {}
                return func(*args, **kwargs)

        x = TestMode()
        y = torch.tensor([2.])
        with enable_torch_dispatch_mode(x):
            y + y

    def test_nested_enable_torch_dispatch_mode(self) -> None:
        class A(LoggingTensorMode):
            pass

        with self.assertRaisesRegex(ValueError, "there is already an active mode"):
            with enable_torch_dispatch_mode(LoggingTensorMode(inner=None)):
                with enable_torch_dispatch_mode(A(inner=None)):
                    pass

        # For nesting to be a noop, they need to be the same instance
        with self.assertRaisesRegex(ValueError, "there is already an active mode"):
            with enable_torch_dispatch_mode(LoggingTensorMode(inner=None)):
                with enable_torch_dispatch_mode(LoggingTensorMode(inner=None)):
                    pass

    def test_nesting_with_same_enable_torch_dispatch_mode(self) -> None:
        # "nested" enable_torch_dispatch_modes are allowed if they're the same mode (same instance).
        # It's the equivalent of a noop, so it will only write once to the log
        x = torch.tensor([3.])
        mode = LoggingTensorMode(inner=None)
        with capture_logs(is_mode=True) as logs:
            log_input("x", x)
            with enable_torch_dispatch_mode(mode):
                with enable_torch_dispatch_mode(mode):
                    x + x
        self.assertExpectedInline('\n'.join(logs), '''\
$0 = input('x')
$1 = torch._ops.aten.add.Tensor($0, $0)''')

    def test_enable_torch_dispatch_mode_ignore_preexisting(self):
        class A(TorchDispatchMode):
            def __torch_dispatch__(self, func, types, args=(), kwargs=None):
                raise AssertionError

        x = torch.tensor([3.])
        with capture_logs(is_mode=True) as logs:
            with enable_torch_dispatch_mode(A(inner=None)):
                with enable_torch_dispatch_mode(LoggingTensorMode(inner=None), ignore_preexisting=True):
                    x + x
        self.assertExpectedInline('\n'.join(logs), """\
$1 = torch._ops.aten.add.Tensor($0, $0)""")

    def test_enable_torch_dispatch_mode_replace(self):
        class A(TorchDispatchMode):
            def __torch_dispatch__(self, func, types, args=(), kwargs=None):
                raise AssertionError

        x = torch.tensor([3.])
        outer_mode = A(inner=None)
        with capture_logs(is_mode=True) as logs:
            with enable_torch_dispatch_mode(outer_mode):
                with enable_torch_dispatch_mode(LoggingTensorMode(inner=None), replace=outer_mode):
                    x + x
        self.assertExpectedInline('\n'.join(logs), """\
$1 = torch._ops.aten.add.Tensor($0, $0)""")

    def test_exception_handling(self):
        class A(torch.Tensor):
            @staticmethod
            def __new__(cls, elem):
                return torch.Tensor._make_subclass(cls, elem, elem.requires_grad)

            @classmethod
            def __torch_dispatch__(cls, func, types, args=(), kwargs=None):
                if func.__name__ == 'randn.default':
                    raise RuntimeError()
                return cls(torch.zeros(()))

        with enable_torch_dispatch_mode(A):
            try:
                torch.randn(())
            except RuntimeError:
                pass
            self.assertTrue(isinstance(torch.zeros(()), A))

    def test_push_torch_dispatch_mode(self) -> None:
        class ErrorA(RuntimeError):
            def __init__(self, msg=None):
                return super().__init__(msg)

        class A(TorchDispatchMode):
            def __init__(self, msg=None):
                self.msg = msg

            def __torch_dispatch__(self, func, types, args=(), kwargs=None):
                raise ErrorA(self.msg)

        x = torch.randn(3)
        with self.assertRaises(ErrorA):
            with push_torch_dispatch_mode(A):
                torch.add(x, x)

        with self.assertRaisesRegex(ErrorA, r"partial constructor"):
            with push_torch_dispatch_mode(partial(A, "partial constructor")):
                x + x

    def test_torch_dispatch_mode_stack(self) -> None:
        logs = []

        class Logger(TorchDispatchMode):
            def __init__(self, name):
                self.name = name

            def __torch_dispatch__(self, func, types, args=(), kwargs=None):
                if kwargs is None:
                    kwargs = {}
                logs.append(self.name)
                return func(*args, **kwargs)

        x = torch.randn(1)
        with Logger.push("A"):
            with Logger.push("B"):
                x + x
        self.assertEqual(logs, ["B", "A"])

    def test_push_mode_instance_errors(self):
        class A(TorchDispatchMode):
            pass
        with self.assertRaisesRegex(ValueError, 'instance of TorchDispatchMode'):
            with push_torch_dispatch_mode(A()):
                pass

    def test_push_mode_returns_unrelated(self):
        with self.assertRaisesRegex(ValueError, 'return a TorchDispatchMode'):
            with push_torch_dispatch_mode(lambda *, inner: None):
                pass

    def test_ctor_no_inner(self):
        class A(TorchDispatchMode):
            def __torch_dispatch__(self, func, types, args=(), kwargs=None):
                return torch.zeros([])

        with enable_torch_dispatch_mode(A()):
            x = torch.randn((3, 4))

        self.assertEqual(x, torch.zeros([]))

    def test_with_mode(self):
        class ErrorA(RuntimeError):
            pass

        class A(TorchDispatchMode):
            def __torch_dispatch__(self, func, types, args=(), kwargs=None):
                raise ErrorA()

        with self.assertRaises(ErrorA):
            with A():
                torch.empty([])

    def test_with_mode_created_separately(self):
        class ErrorA(RuntimeError):
            pass

        class A(TorchDispatchMode):
            def __torch_dispatch__(self, func, types, args=(), kwargs=None):
                raise ErrorA()

        x = A()
        with self.assertRaises(ErrorA):
            with x:
                torch.empty([])

    def test_with_nested_modes(self):
        class ErrorA(RuntimeError):
            def __init__(self, msg):
                return super().__init__(msg)

        class A(TorchDispatchMode):
            def __init__(self, msg):
                self.msg = msg

            def __torch_dispatch__(self, func, types, args=(), kwargs=None):
                raise ErrorA(self.msg)

        with self.assertRaisesRegex(ErrorA, "layer2"):
            with A("layer1"):
                with A("layer2"):
                    torch.empty([])

    def test_ctor_in_with_modes(self):
        class ModeTensor(torch.Tensor):
            def __new__(cls, elem, mode):
                r = torch.Tensor._make_subclass(cls, elem, elem.requires_grad)
                r.elem = elem
                r.mode = mode
                return r

            def __torch_dispatch(self, func, types, args=(), kwargs=None):
                with self.mode:
                    return func(*args, **kwargs)

        class Mode(TorchDispatchMode):
            def __torch_dispatch__(self, func, types, args=(), kwargs=None):
                def unwrap(e):
                    if isinstance(e, ModeTensor):
                        return e.elem
                    else:
                        return e

                def wrap(t):
                    if isinstance(t, torch.Tensor):
                        return ModeTensor(t, self)
                    else:
                        return t

                return wrap(func(*tuple(unwrap(a) for a in args), **kwargs))

        x = torch.tensor(4.)
        with Mode():
            y = x + x
            z = y + y
        self.assertIsInstance(y, ModeTensor)
        self.assertIsInstance(z, ModeTensor)

    def test_error_using_same_mode(self):
        class A(TorchDispatchMode):
            pass

        x = A()
        with x:
            with self.assertRaisesRegex(RuntimeError, "has already been used as a mode"):
                with x:
                    pass

    def test_error_using_class_method_on_mode(self):
        class A(TorchDispatchMode):
            @classmethod
            def __torch_dispatch__(cls, func, types, args=(), kwargs=None):
                return func(args, kwargs)

        x = torch.tensor(5.)
        with self.assertRaisesRegex(RuntimeError, "should be a normal method not a class method"):
            with A():
                x + x

    def test_tolist_numpy_with_torch_dispatch_mode(self) -> None:
        x = LoggingTensor(torch.tensor([2.0, 3.0]))
        with self.assertRaisesRegex(RuntimeError, "is not supported for tensor subclasses."):
            x.tolist()
        with self.assertRaisesRegex(RuntimeError, "is not supported for tensor subclasses."):
            x.numpy()
        with self.assertRaises(AssertionError):
            self.assertEqual(x, None)

    def test_enable_torch_dispatch_mode_subclass_autograd_device_check(self) -> None:
        class NonWrapperSubclass(torch.Tensor):
            elem: torch.Tensor

            __slots__ = ['elem']

            @staticmethod
            def __new__(cls, elem, *args, **kwargs):
                # Wrong device here!
                r = torch.Tensor._make_subclass(cls, elem.to("meta"), elem.requires_grad)
                # ...the real tensor is held as an element on the tensor.
                r.elem = elem
                return r

            @classmethod
            def __torch_dispatch__(cls, func, types, args=(), kwargs=None):
                def unwrap(e):
                    return e.elem if isinstance(e, NonWrapperSubclass) else e

                def wrap(e):
                    return NonWrapperSubclass(e) if isinstance(e, torch.Tensor) else e

                rs = tree_map(wrap, func(*tree_map(unwrap, args), **tree_map(unwrap, kwargs)))
                logging.getLogger("NonWrapperSubclass").info(f"{func.__module__}.{func.__name__}", args, kwargs, rs)
                return rs

        x = NonWrapperSubclass(torch.tensor([3.0, 4.0], requires_grad=True))
        y = torch.randn(2, requires_grad=True)
        z = x * y
        self.assertIsInstance(z, NonWrapperSubclass)
        z.sum().backward(torch.tensor(1))
        self.assertEqual(x.grad, y)
        self.assertEqual(y.grad, x)

    def test_none_wrapping(self):
        # A Tensor subclass that returns None when doing add
        # See LoggingTensor above for more details on the subclass
        class SubclassWithNone(torch.Tensor):
            @staticmethod
            def __new__(cls, elem, *args, **kwargs):
                r = torch.Tensor._make_wrapper_subclass(
                    cls, elem.size(),
                    dtype=elem.dtype, layout=elem.layout,
                    device=elem.device, requires_grad=elem.requires_grad
                )
                r.elem = elem
                return r

            @classmethod
            def __torch_dispatch__(cls, func, types, args=(), kwargs=None):
                def unwrap(e):
                    return e.elem if isinstance(e, SubclassWithNone) else e

                def wrap(e):
                    return SubclassWithNone(e) if isinstance(e, torch.Tensor) else e

                rs = tree_map(wrap, func(*tree_map(unwrap, args), **tree_map(unwrap, kwargs)))
                if func.overloadpacket.__name__ == "add":
                    return None
                else:
                    return rs

        x = SubclassWithNone(torch.rand(2))
        # Make sure both run without error
        self.assertIsInstance(x * 2, SubclassWithNone)
        self.assertIsNone(x + 2)

        x.requires_grad_()
        out = x.acos().sum()

        # The backward of acos does add then rsqrt so here we make sure that the
        # undefined Tensor generated by the user code is nicely handled.
        # If acos formula changes in the future, this can be replaced by any other
        # function that does add then something in the backward in a composite way
        with self.assertRaisesRegex(RuntimeError, "but got None"):
            out.backward()

    def test_storage_can_be_converted_to_python_object(self):
        s = torch.Storage()
        z = LoggingTensor(torch.empty([]))
        z.set_(s)

    def test_autograd_in_attr(self):
        # We want the wrapped Tensor to require gradients!
        true_t = torch.rand(2, requires_grad=True)
        t = LoggingTensorReentrant(true_t)

        out = t + 2

        self.assertFalse(out.requires_grad)
        self.assertIsNone(out.grad_fn)

        self.assertTrue(out.elem.requires_grad)
        self.assertIsNotNone(out.elem.grad_fn)

        with self.assertRaisesRegex(RuntimeError, "does not require grad"):
            out.sum().backward()

        out.elem.sum().backward()

        self.assertIsNone(t.grad)
        self.assertIsNotNone(t.elem.grad)

    def test_dispatch_super_call(self):
        called = []

        class SubTensor(torch.Tensor):
            @staticmethod
            def __new__(cls, elem):
                return torch.Tensor._make_subclass(cls, elem)

            __torch_function__ = torch._C._disabled_torch_function_impl

            @classmethod
            def __torch_dispatch__(cls, func, types, args=(), kwargs=None):
                called.append(func)
                return super().__torch_dispatch__(func, types, args, kwargs)

        x = torch.randn(2)
        y = torch.randn(2)
        self.assertEqual(SubTensor(x) + SubTensor(y), x + y)
        self.assertEqual(called, [torch.ops.aten.add.Tensor])

    def test_dispatch_super_call_list_arg(self):
        called = []

        class SubTensorWithListArg(torch.Tensor):
            @staticmethod
            def __new__(cls, elem):
                return torch.Tensor._make_subclass(cls, elem)

            __torch_function__ = torch._C._disabled_torch_function_impl

            @classmethod
            def __torch_dispatch__(cls, func, types, args=(), kwargs=None):
                called.append(func)
                return super().__torch_dispatch__(func, types, list(args), kwargs)

        x = torch.randn(2)
        self.assertEqual(SubTensorWithListArg(x).neg(), x.neg())
        self.assertEqual(called, [torch.ops.aten.neg.default])

    def test_dispatch_super_dont_autograd(self):
        called = []

        class SubTensor(torch.Tensor):
            @staticmethod
            def __new__(cls, elem):
                return torch.Tensor._make_subclass(cls, elem, elem.requires_grad)

            __torch_function__ = torch._C._disabled_torch_function_impl

            @classmethod
            def __torch_dispatch__(cls, func, types, args=(), kwargs=None):
                called.append(func)
                # This argument still requires grad because it was passed
                # through directly...
                self.assertTrue(args[0].requires_grad)
                r = super().__torch_dispatch__(func, types, args, kwargs)
                # But the output better not require grad, because that means
                # you did autograd again in torch dispatch (oops)
                self.assertFalse(r.requires_grad)
                return r

        x = SubTensor(torch.randn(2, requires_grad=True))
        x.neg()
        self.assertEqual(called, [torch.ops.aten.neg.default])

    def test_set_data(self):
        called = 0

        class SubTensor(torch.Tensor):
            __torch_function__ = torch._C._disabled_torch_function_impl

            @classmethod
            def __torch_dispatch__(cls, func, types, args=(), kwargs=None):
                nonlocal called
                called += 1
                return super().__torch_dispatch__(func, types, args, kwargs)

        x = SubTensor(torch.empty(2))
        x.data
        self.assertEqual(called, 1)
        x.data = torch.empty(2)
        self.assertEqual(called, 1)
        x.data
        self.assertEqual(called, 2)
        self.assertIs(type(x), SubTensor)
        x.set_(torch.empty(2))
        self.assertEqual(called, 3)
        x.data
        self.assertEqual(called, 4)
        self.assertIs(type(x), SubTensor)

    def test_construct_int_tensor(self):
        class SubTensor(torch.Tensor):
            pass
        # should not fail
        SubTensor(torch.zeros(2, dtype=torch.int))

    def test_multiple_ops_subclass(self):
        # This is a Direct Subclass, don't do that!
        class MySubclass(torch.Tensor):
            @staticmethod
            def __new__(cls, elem):
                r = torch.Tensor._make_subclass(cls, elem)
                return r

            __torch_function__ = torch._C._disabled_torch_function_impl

            @classmethod
            def __torch_dispatch__(cls, func, types, args=(), kwargs=None):
                with no_dispatch():
                    return func(*args, **kwargs)

        x = MySubclass(torch.rand(2, 2, dtype=torch.complex64))
        y = x.conj()
        # Details of the bug that this tests for:
        # Here, y dispatch keys are: {PythonTLSSnapshot, AutogradCPU, Conjugate, Python, CPU}
        # There are a few calls to the dispatcher that are going to happen here:
        #  - call_exp: User calling exp on y
        #    - PythonTLSSnapshot: records the TLS on entry and redispatch
        #    - AutogradCPU: no input requires grad, so does nothing and redispatch
        #    - Conjugate: no special implementation for exp: use the fallback that
        #                 first clone the Tensor (to materialize the conj) then redispatch
        #      - call_clone: conjugate fallback calling clone on y
        #        - PythonTLSSnapshot: records the TLS on entry and redispatch
        #        - (AutogradCPU: skipped as autograd added itself to the exclude set above)
        #        - Conjugate: special implementation for clone: just skip this key
        #        - Python: Reset the TLS based on the snapshot above and call the user implementation (this
        #                  actually calls into the dispatcher again but since we disable both our keys
        #                  before, not detailed here)
        #        - exit Python: restore the TLS and exit
        #        - exit Conjugate: nothing was inplace so just exit
        #        - exit PythonTLSSnapshot: done with this call, reset the saved TLS to empty
        #    - Python: Reset the TLS again based on the snapshot. <- this used to fail
        #    - More steps....
        y.exp()

    @staticmethod
    def subclass_helper(cls, data, use_wrapper_subclass, **kwargs):
        if use_wrapper_subclass:
            kwargs["device"] = data.device
            kwargs["dtype"] = data.dtype
            kwargs["layout"] = data.layout
            kwargs["requires_grad"] = True
            return torch.Tensor._make_wrapper_subclass(cls, data.size(), **kwargs)  # type: ignore[attr-defined]
        else:
            return torch.Tensor._make_subclass(cls, data, True, **kwargs)

    def test_is_contiguous_slow_path(self):
        data = torch.randn(3, 3)
        contiguous_data = data.clone()
        not_contiguous_data = torch.as_strided(data.clone(), (2, 2), (1, 2))

        for use_wrapper_subclass in [True, False]:
            class ExampleTensor1(torch.Tensor):
                @staticmethod
                def __new__(cls, data, wrapper):
                    return TestPythonDispatch.subclass_helper(cls, data, wrapper, dispatch_sizes_strides_policy="strides")

                @classmethod
                def __torch_dispatch__(cls, func, types, args, kwargs):
                    return NotImplemented

            class ExampleTensor2(torch.Tensor):
                @staticmethod
                def __new__(cls, data, wrapper):
                    return TestPythonDispatch.subclass_helper(cls, data, wrapper, dispatch_sizes_strides_policy="strides")

                @classmethod
                def __torch_dispatch__(cls, func, types, args, kwargs):
                    if func.overloadpacket == torch.ops.aten.is_contiguous:
                        return contiguous_data.is_contiguous()
                    return NotImplemented

            class ExampleTensor3(torch.Tensor):
                @staticmethod
                def __new__(cls, data, wrapper):
                    return TestPythonDispatch.subclass_helper(cls, data, wrapper, dispatch_sizes_strides_policy="strides")

                @classmethod
                def __torch_dispatch__(cls, func, types, args, kwargs):
                    if func.overloadpacket == torch.ops.aten.is_contiguous:
                        return not_contiguous_data.is_contiguous()
                    return NotImplemented


            err_msg = "no implementation found for 'torch.ops.aten.is_contiguous'"
            e = ExampleTensor1(torch.randn(3, 3), use_wrapper_subclass)
            with self.assertRaisesRegex(TypeError, err_msg):
                e.is_contiguous()
            with self.assertRaisesRegex(TypeError, err_msg):
                e.contiguous()

            e = ExampleTensor2(torch.randn(3, 3), use_wrapper_subclass)
            self.assertEqual(e.is_contiguous(), True)
            e.contiguous()  # this will just return the original TensorImpl since is_contiguous = True

            err_msg = "no implementation found for"
            e = ExampleTensor3(torch.randn(3, 3), use_wrapper_subclass)
            self.assertEqual(e.is_contiguous(), False)
            with self.assertRaisesRegex(TypeError, err_msg):
                e.contiguous()

    def test_device_slowpath(self):
        for use_wrapper_subclass in [True]:
            class ExampleTensor1(torch.Tensor):
                @staticmethod
                def __new__(cls, data, wrapper):
                    return TestPythonDispatch.subclass_helper(cls, data, wrapper, dispatch_device=True)

                @classmethod
                def __torch_dispatch__(cls, func, types, args, kwargs):
                    return NotImplemented

            class ExampleTensor2(torch.Tensor):
                @staticmethod
                def __new__(cls, data, wrapper):
                    return TestPythonDispatch.subclass_helper(cls, data, wrapper, dispatch_device=True)

                @classmethod
                def __torch_dispatch__(cls, func, types, args, kwargs):
                    if func.overloadpacket == torch.ops.prim.device:
                        return torch.device('meta')
                    return NotImplemented

            class ExampleTensor3(torch.Tensor):
                @staticmethod
                def __new__(cls, data, wrapper):
                    return TestPythonDispatch.subclass_helper(cls, data, wrapper, dispatch_device=True)

                @classmethod
                def __torch_dispatch__(cls, func, types, args, kwargs):
                    if func.overloadpacket == torch.ops.prim.device:
                        return torch.device('meta')
                    return NotImplemented

            err_msg = "no implementation found for 'torch.ops.prim.device'"
            with self.assertRaisesRegex(TypeError, err_msg):
                e = ExampleTensor1(torch.randn(3, 3), use_wrapper_subclass)
                e.device()

            ten = torch.rand([1])
            e = ExampleTensor2(torch.randn(3, 3, device='cpu'), use_wrapper_subclass)
            self.assertEqual(e.device.type, 'meta')
            self.assertEqual(ten.type_as(e).device.type, 'meta')

            e = ExampleTensor3(torch.randn(3, 3, device='cpu'), use_wrapper_subclass)
            self.assertEqual(e.device.type, 'meta')
            self.assertEqual(ten.type_as(e).device.type, 'meta')

<<<<<<< HEAD
    def test_strides_slow_path(self):
        for use_wrapper_subclass in [True, False]:
            class ExampleTensor1(torch.Tensor):
                @staticmethod
                def __new__(cls, data, wrapper):
                    return TestPythonDispatch.subclass_helper(cls, data, wrapper, dispatch_strides=True)
=======
    def test_dim_slowpath(self):
        data = torch.randn(3, 3)

        for use_wrapper_subclass in [True, False]:
            class DimNotImplementedTensor(torch.Tensor):
                @staticmethod
                def __new__(cls, data, wrapper):
                    return TestPythonDispatch.subclass_helper(cls, data, wrapper, dispatch_sizes_strides_policy="sizes")
>>>>>>> c975287b

                @classmethod
                def __torch_dispatch__(cls, func, types, args, kwargs):
                    return NotImplemented

<<<<<<< HEAD
            class ExampleTensor2(torch.Tensor):
                @staticmethod
                def __new__(cls, data, wrapper):
                    return TestPythonDispatch.subclass_helper(cls, data, wrapper, dispatch_strides=True)

                @classmethod
                def __torch_dispatch__(cls, func, types, args, kwargs):
                    if func == torch.ops.aten.stride:
                        return (4, 2)
                    return NotImplemented

            class ExampleTensor3(torch.Tensor):
                @staticmethod
                def __new__(cls, data, wrapper):
                    return TestPythonDispatch.subclass_helper(cls, data, wrapper, dispatch_strides=True)

                @classmethod
                def __torch_dispatch__(cls, func, types, args, kwargs):
                    if func == torch.ops.aten.stride:
                        return None
                    return NotImplemented

            err_msg = "no implementation found for 'torch.ops.aten.stride'"
            e = ExampleTensor1(torch.randn(3, 3), use_wrapper_subclass)
            with self.assertRaisesRegex(TypeError, err_msg):
                e.stride()

            e = ExampleTensor2(torch.randn(3, 3), use_wrapper_subclass)
            self.assertEqual(e.stride(), (4, 2))

            e = ExampleTensor3(torch.randn(6, 2), use_wrapper_subclass)
            self.assertEqual(e.stride(), (2, 1))
=======
            class DimImplementedTensor(torch.Tensor):
                @staticmethod
                def __new__(cls, data, wrapper):
                    return TestPythonDispatch.subclass_helper(cls, data, wrapper, dispatch_sizes_strides_policy="sizes")

                @classmethod
                def __torch_dispatch__(cls, func, types, args, kwargs):
                    if func.overloadpacket == torch.ops.aten.dim:
                        return data.dim()
                    return NotImplemented


            err_msg = "no implementation found for 'torch.ops.aten.dim'"
            e = DimNotImplementedTensor(torch.randn(3, 3), use_wrapper_subclass)
            with self.assertRaisesRegex(TypeError, err_msg):
                e.dim()

            t = DimImplementedTensor(torch.randn(3, 3), use_wrapper_subclass)
            self.assertEqual(t.dim(), 2)

    def test_maybe_tuple_bug(self):
        class T(torch.Tensor):
            @classmethod
            def __torch_function__(cls, *args, **kwargs):
                pass
        a = torch.rand(3)

        a[[T(), T()]]

    def test_standard_is_not_subclass(self):
        # https://github.com/pytorch/pytorch/issues/79079
        self.assertFalse(torch._C._dispatch_isTensorSubclassLike(torch.empty(0)))
>>>>>>> c975287b

if __name__ == '__main__':
    run_tests()<|MERGE_RESOLUTION|>--- conflicted
+++ resolved
@@ -16,6 +16,7 @@
 import logging
 from functools import partial
 
+
 class TestPythonRegistration(TestCase):
     def test_override_aten_ops_with_multiple_libraries(self) -> None:
         x = torch.tensor([1, 2])
@@ -276,6 +277,7 @@
             test_helper("")  # alias_analysis="FROM_SCHEMA"
 
         test_helper("CONSERVATIVE")
+
 
 class TestPythonDispatch(TestCase):
     def test_basic(self) -> None:
@@ -319,7 +321,6 @@
 $0 = input('x')
 $1 = input('y')
 $2 = torch._ops.aten.abs.out($0, out=$1)''')
-
 
     def test_kwarg_only(self) -> None:
         with capture_logs() as logs:
@@ -1392,7 +1393,6 @@
                         return not_contiguous_data.is_contiguous()
                     return NotImplemented
 
-
             err_msg = "no implementation found for 'torch.ops.aten.is_contiguous'"
             e = ExampleTensor1(torch.randn(3, 3), use_wrapper_subclass)
             with self.assertRaisesRegex(TypeError, err_msg):
@@ -1457,14 +1457,6 @@
             self.assertEqual(e.device.type, 'meta')
             self.assertEqual(ten.type_as(e).device.type, 'meta')
 
-<<<<<<< HEAD
-    def test_strides_slow_path(self):
-        for use_wrapper_subclass in [True, False]:
-            class ExampleTensor1(torch.Tensor):
-                @staticmethod
-                def __new__(cls, data, wrapper):
-                    return TestPythonDispatch.subclass_helper(cls, data, wrapper, dispatch_strides=True)
-=======
     def test_dim_slowpath(self):
         data = torch.randn(3, 3)
 
@@ -1473,17 +1465,58 @@
                 @staticmethod
                 def __new__(cls, data, wrapper):
                     return TestPythonDispatch.subclass_helper(cls, data, wrapper, dispatch_sizes_strides_policy="sizes")
->>>>>>> c975287b
 
                 @classmethod
                 def __torch_dispatch__(cls, func, types, args, kwargs):
                     return NotImplemented
 
-<<<<<<< HEAD
-            class ExampleTensor2(torch.Tensor):
+            class DimImplementedTensor(torch.Tensor):
                 @staticmethod
                 def __new__(cls, data, wrapper):
-                    return TestPythonDispatch.subclass_helper(cls, data, wrapper, dispatch_strides=True)
+                    return TestPythonDispatch.subclass_helper(cls, data, wrapper, dispatch_sizes_strides_policy="sizes")
+
+                @classmethod
+                def __torch_dispatch__(cls, func, types, args, kwargs):
+                    if func.overloadpacket == torch.ops.aten.dim:
+                        return data.dim()
+                    return NotImplemented
+
+            err_msg = "no implementation found for 'torch.ops.aten.dim'"
+            e = DimNotImplementedTensor(torch.randn(3, 3), use_wrapper_subclass)
+            with self.assertRaisesRegex(TypeError, err_msg):
+                e.dim()
+
+            t = DimImplementedTensor(torch.randn(3, 3), use_wrapper_subclass)
+            self.assertEqual(t.dim(), 2)
+
+    def test_maybe_tuple_bug(self):
+        class T(torch.Tensor):
+            @classmethod
+            def __torch_function__(cls, *args, **kwargs):
+                pass
+        a = torch.rand(3)
+
+        a[[T(), T()]]
+
+    def test_standard_is_not_subclass(self):
+        # https://github.com/pytorch/pytorch/issues/79079
+        self.assertFalse(torch._C._dispatch_isTensorSubclassLike(torch.empty(0)))
+
+    def test_strides_slow_path(self):
+        for use_wrapper_subclass in [True, False]:
+            class StridesNotImplemented(torch.Tensor):
+                @staticmethod
+                def __new__(cls, data, wrapper):
+                    return TestPythonDispatch.subclass_helper(cls, data, wrapper, dispatch_sizes_strides_policy="strides")
+
+                @classmethod
+                def __torch_dispatch__(cls, func, types, args, kwargs):
+                    return NotImplemented
+
+            class StridesCustomReturn(torch.Tensor):
+                @staticmethod
+                def __new__(cls, data, wrapper):
+                    return TestPythonDispatch.subclass_helper(cls, data, wrapper, dispatch_sizes_strides_policy="strides")
 
                 @classmethod
                 def __torch_dispatch__(cls, func, types, args, kwargs):
@@ -1491,10 +1524,10 @@
                         return (4, 2)
                     return NotImplemented
 
-            class ExampleTensor3(torch.Tensor):
+            class StridesDefaultReturn(torch.Tensor):
                 @staticmethod
                 def __new__(cls, data, wrapper):
-                    return TestPythonDispatch.subclass_helper(cls, data, wrapper, dispatch_strides=True)
+                    return TestPythonDispatch.subclass_helper(cls, data, wrapper, dispatch_sizes_strides_policy="strides")
 
                 @classmethod
                 def __torch_dispatch__(cls, func, types, args, kwargs):
@@ -1503,49 +1536,15 @@
                     return NotImplemented
 
             err_msg = "no implementation found for 'torch.ops.aten.stride'"
-            e = ExampleTensor1(torch.randn(3, 3), use_wrapper_subclass)
+            e = StridesNotImplemented(torch.randn(3, 3), use_wrapper_subclass)
             with self.assertRaisesRegex(TypeError, err_msg):
                 e.stride()
 
-            e = ExampleTensor2(torch.randn(3, 3), use_wrapper_subclass)
+            e = StridesCustomReturn(torch.randn(3, 3), use_wrapper_subclass)
             self.assertEqual(e.stride(), (4, 2))
 
-            e = ExampleTensor3(torch.randn(6, 2), use_wrapper_subclass)
+            e = StridesDefaultReturn(torch.randn(6, 2), use_wrapper_subclass)
             self.assertEqual(e.stride(), (2, 1))
-=======
-            class DimImplementedTensor(torch.Tensor):
-                @staticmethod
-                def __new__(cls, data, wrapper):
-                    return TestPythonDispatch.subclass_helper(cls, data, wrapper, dispatch_sizes_strides_policy="sizes")
-
-                @classmethod
-                def __torch_dispatch__(cls, func, types, args, kwargs):
-                    if func.overloadpacket == torch.ops.aten.dim:
-                        return data.dim()
-                    return NotImplemented
-
-
-            err_msg = "no implementation found for 'torch.ops.aten.dim'"
-            e = DimNotImplementedTensor(torch.randn(3, 3), use_wrapper_subclass)
-            with self.assertRaisesRegex(TypeError, err_msg):
-                e.dim()
-
-            t = DimImplementedTensor(torch.randn(3, 3), use_wrapper_subclass)
-            self.assertEqual(t.dim(), 2)
-
-    def test_maybe_tuple_bug(self):
-        class T(torch.Tensor):
-            @classmethod
-            def __torch_function__(cls, *args, **kwargs):
-                pass
-        a = torch.rand(3)
-
-        a[[T(), T()]]
-
-    def test_standard_is_not_subclass(self):
-        # https://github.com/pytorch/pytorch/issues/79079
-        self.assertFalse(torch._C._dispatch_isTensorSubclassLike(torch.empty(0)))
->>>>>>> c975287b
 
 if __name__ == '__main__':
     run_tests()