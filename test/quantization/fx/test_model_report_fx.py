# -*- coding: utf-8 -*-
# Owner(s): ["oncall: quantization"]

import torch
import torch.nn as nn
import torch.ao.quantization.quantize_fx as quantize_fx
import torch.nn.functional as F
from torch.ao.quantization import QConfig, QConfigMapping
from torch.ao.quantization.fx._model_report.detector import (
    DynamicStaticDetector,
    InputWeightEqualizationDetector,
    PerChannelDetector,
)
from torch.ao.quantization.fx._model_report.model_report_observer import ModelReportObserver
from torch.ao.quantization.fx._model_report.model_report import ModelReport
from torch.ao.quantization.observer import HistogramObserver, default_per_channel_weight_observer
from torch.nn.intrinsic.modules.fused import ConvReLU2d, LinearReLU
from torch.testing._internal.common_quantization import (
    ConvModel,
    QuantizationTestCase,
    SingleLayerLinearModel,
    TwoLayerLinearModel,
    skipIfNoFBGEMM,
    skipIfNoQNNPACK,
    override_quantized_engine,
)


"""
Partition of input domain:

Model contains: conv or linear, both conv and linear
    Model contains: ConvTransposeNd (not supported for per_channel)

Model is: post training quantization model, quantization aware training model
Model is: composed with nn.Sequential, composed in class structure

QConfig utilizes per_channel weight observer, backend uses non per_channel weight observer
QConfig_dict uses only one default qconfig, Qconfig dict uses > 1 unique qconfigs

Partition on output domain:

There are possible changes / suggestions, there are no changes / suggestions
"""

# Default output for string if no optimizations are possible
DEFAULT_NO_OPTIMS_ANSWER_STRING = (
    "Further Optimizations for backend {}: \nNo further per_channel optimizations possible."
)

# Example Sequential Model with multiple Conv and Linear with nesting involved
NESTED_CONV_LINEAR_EXAMPLE = torch.nn.Sequential(
    torch.nn.Conv2d(3, 3, 2, 1),
    torch.nn.Sequential(torch.nn.Linear(9, 27), torch.nn.ReLU()),
    torch.nn.Linear(27, 27),
    torch.nn.ReLU(),
    torch.nn.Conv2d(3, 3, 2, 1),
)

# Example Sequential Model with Conv sub-class example
LAZY_CONV_LINEAR_EXAMPLE = torch.nn.Sequential(
    torch.nn.LazyConv2d(3, 3, 2, 1),
    torch.nn.Sequential(torch.nn.Linear(5, 27), torch.nn.ReLU()),
    torch.nn.ReLU(),
    torch.nn.Linear(27, 27),
    torch.nn.ReLU(),
    torch.nn.LazyConv2d(3, 3, 2, 1),
)

# Example Sequential Model with Fusion directly built into model
FUSION_CONV_LINEAR_EXAMPLE = torch.nn.Sequential(
    ConvReLU2d(torch.nn.Conv2d(3, 3, 2, 1), torch.nn.ReLU()),
    torch.nn.Sequential(LinearReLU(torch.nn.Linear(9, 27), torch.nn.ReLU())),
    LinearReLU(torch.nn.Linear(27, 27), torch.nn.ReLU()),
    torch.nn.Conv2d(3, 3, 2, 1),
)


class TestFxModelReportDetector(QuantizationTestCase):

    """Prepares and callibrate the model"""

    def _prepare_model_and_run_input(self, model, q_config_mapping, input):
        model_prep = torch.ao.quantization.quantize_fx.prepare_fx(model, q_config_mapping, input)  # prep model
        model_prep(input).sum()  # callibrate the model
        return model_prep

    """Case includes:
        one conv or linear
        post training quantiztion
        composed as module
        qconfig uses per_channel weight observer
        Only 1 qconfig in qconfig dict
        Output has no changes / suggestions
    """

    @skipIfNoFBGEMM
    def test_simple_conv(self):

        with override_quantized_engine('fbgemm'):
            torch.backends.quantized.engine = "fbgemm"

            q_config_mapping = QConfigMapping()
            q_config_mapping.set_global(torch.ao.quantization.get_default_qconfig(torch.backends.quantized.engine))

            input = torch.randn(1, 3, 10, 10)
            prepared_model = self._prepare_model_and_run_input(ConvModel(), q_config_mapping, input)

            # run the detector
            per_channel_detector = PerChannelDetector(torch.backends.quantized.engine)
            optims_str, per_channel_info = per_channel_detector.generate_detector_report(prepared_model)

            # no optims possible and there should be nothing in per_channel_status
            self.assertEqual(
                optims_str,
                DEFAULT_NO_OPTIMS_ANSWER_STRING.format(torch.backends.quantized.engine),
            )
            self.assertEqual(per_channel_info["backend"], torch.backends.quantized.engine)
            self.assertEqual(len(per_channel_info["per_channel_status"]), 1)
            self.assertEqual(list(per_channel_info["per_channel_status"])[0], "conv")
            self.assertEqual(
                per_channel_info["per_channel_status"]["conv"]["per_channel_supported"],
                True,
            )
            self.assertEqual(per_channel_info["per_channel_status"]["conv"]["per_channel_used"], True)

    """Case includes:
        Multiple conv or linear
        post training quantization
        composed as module
        qconfig doesn't use per_channel weight observer
        Only 1 qconfig in qconfig dict
        Output has possible changes / suggestions
    """

    @skipIfNoQNNPACK
    def test_multi_linear_model_without_per_channel(self):

        with override_quantized_engine('qnnpack'):
            torch.backends.quantized.engine = "qnnpack"

            q_config_mapping = QConfigMapping()
            q_config_mapping.set_global(torch.ao.quantization.get_default_qconfig(torch.backends.quantized.engine))

            prepared_model = self._prepare_model_and_run_input(
                TwoLayerLinearModel(),
                q_config_mapping,
                TwoLayerLinearModel().get_example_inputs()[0],
            )

            # run the detector
            per_channel_detector = PerChannelDetector(torch.backends.quantized.engine)
            optims_str, per_channel_info = per_channel_detector.generate_detector_report(prepared_model)

            # there should be optims possible
            self.assertNotEqual(
                optims_str,
                DEFAULT_NO_OPTIMS_ANSWER_STRING.format(torch.backends.quantized.engine),
            )
            self.assertEqual(per_channel_info["backend"], torch.backends.quantized.engine)
            self.assertEqual(len(per_channel_info["per_channel_status"]), 2)

            # for each linear layer, should be supported but not used
            for linear_key in per_channel_info["per_channel_status"].keys():
                module_entry = per_channel_info["per_channel_status"][linear_key]

                self.assertEqual(module_entry["per_channel_supported"], True)
                self.assertEqual(module_entry["per_channel_used"], False)

    """Case includes:
        Multiple conv or linear
        post training quantization
        composed as Module
        qconfig doesn't use per_channel weight observer
        More than 1 qconfig in qconfig dict
        Output has possible changes / suggestions
    """

    @skipIfNoQNNPACK
    def test_multiple_q_config_options(self):

        with override_quantized_engine('qnnpack'):
            torch.backends.quantized.engine = "qnnpack"

            # qconfig with support for per_channel quantization
            per_channel_qconfig = QConfig(
                activation=HistogramObserver.with_args(reduce_range=True),
                weight=default_per_channel_weight_observer,
            )

            # we need to design the model
            class ConvLinearModel(torch.nn.Module):
                def __init__(self):
                    super().__init__()
                    self.conv1 = torch.nn.Conv2d(3, 3, 2, 1)
                    self.fc1 = torch.nn.Linear(9, 27)
                    self.relu = torch.nn.ReLU()
                    self.fc2 = torch.nn.Linear(27, 27)
                    self.conv2 = torch.nn.Conv2d(3, 3, 2, 1)

                def forward(self, x):
                    x = self.conv1(x)
                    x = self.fc1(x)
                    x = self.relu(x)
                    x = self.fc2(x)
                    x = self.conv2(x)
                    return x

            q_config_mapping = QConfigMapping()
            q_config_mapping.set_global(
                torch.ao.quantization.get_default_qconfig(torch.backends.quantized.engine)
            ).set_object_type(torch.nn.Conv2d, per_channel_qconfig)

            prepared_model = self._prepare_model_and_run_input(
                ConvLinearModel(),
                q_config_mapping,
                torch.randn(1, 3, 10, 10),
            )

            # run the detector
            per_channel_detector = PerChannelDetector(torch.backends.quantized.engine)
            optims_str, per_channel_info = per_channel_detector.generate_detector_report(prepared_model)

            # the only suggestions should be to linear layers

            # there should be optims possible
            self.assertNotEqual(
                optims_str,
                DEFAULT_NO_OPTIMS_ANSWER_STRING.format(torch.backends.quantized.engine),
            )

            # to ensure it got into the nested layer
            self.assertEqual(len(per_channel_info["per_channel_status"]), 4)

            # for each layer, should be supported but not used
            for key in per_channel_info["per_channel_status"].keys():
                module_entry = per_channel_info["per_channel_status"][key]
                self.assertEqual(module_entry["per_channel_supported"], True)

                # if linear False, if conv2d true cuz it uses different config
                if "fc" in key:
                    self.assertEqual(module_entry["per_channel_used"], False)
                elif "conv" in key:
                    self.assertEqual(module_entry["per_channel_used"], True)
                else:
                    raise ValueError("Should only contain conv and linear layers as key values")

    """Case includes:
        Multiple conv or linear
        post training quantization
        composed as sequential
        qconfig doesn't use per_channel weight observer
        Only 1 qconfig in qconfig dict
        Output has possible changes / suggestions
    """

    @skipIfNoQNNPACK
    def test_sequential_model_format(self):

        with override_quantized_engine('qnnpack'):
            torch.backends.quantized.engine = "qnnpack"

            q_config_mapping = QConfigMapping()
            q_config_mapping.set_global(torch.ao.quantization.get_default_qconfig(torch.backends.quantized.engine))

            prepared_model = self._prepare_model_and_run_input(
                NESTED_CONV_LINEAR_EXAMPLE,
                q_config_mapping,
                torch.randn(1, 3, 10, 10),
            )

            # run the detector
            per_channel_detector = PerChannelDetector(torch.backends.quantized.engine)
            optims_str, per_channel_info = per_channel_detector.generate_detector_report(prepared_model)

            # there should be optims possible
            self.assertNotEqual(
                optims_str,
                DEFAULT_NO_OPTIMS_ANSWER_STRING.format(torch.backends.quantized.engine),
            )

            # to ensure it got into the nested layer
            self.assertEqual(len(per_channel_info["per_channel_status"]), 4)

            # for each layer, should be supported but not used
            for key in per_channel_info["per_channel_status"].keys():
                module_entry = per_channel_info["per_channel_status"][key]

                self.assertEqual(module_entry["per_channel_supported"], True)
                self.assertEqual(module_entry["per_channel_used"], False)

    """Case includes:
        Multiple conv or linear
        post training quantization
        composed as sequential
        qconfig doesn't use per_channel weight observer
        Only 1 qconfig in qconfig dict
        Output has possible changes / suggestions
    """

    @skipIfNoQNNPACK
    def test_conv_sub_class_considered(self):

        with override_quantized_engine('qnnpack'):
            torch.backends.quantized.engine = "qnnpack"

            q_config_mapping = QConfigMapping()
            q_config_mapping.set_global(torch.ao.quantization.get_default_qconfig(torch.backends.quantized.engine))

            prepared_model = self._prepare_model_and_run_input(
                LAZY_CONV_LINEAR_EXAMPLE,
                q_config_mapping,
                torch.randn(1, 3, 10, 10),
            )

            # run the detector
            per_channel_detector = PerChannelDetector(torch.backends.quantized.engine)
            optims_str, per_channel_info = per_channel_detector.generate_detector_report(prepared_model)

            # there should be optims possible
            self.assertNotEqual(
                optims_str,
                DEFAULT_NO_OPTIMS_ANSWER_STRING.format(torch.backends.quantized.engine),
            )

            # to ensure it got into the nested layer and it considered the lazyConv2d
            self.assertEqual(len(per_channel_info["per_channel_status"]), 4)

            # for each layer, should be supported but not used
            for key in per_channel_info["per_channel_status"].keys():
                module_entry = per_channel_info["per_channel_status"][key]

                self.assertEqual(module_entry["per_channel_supported"], True)
                self.assertEqual(module_entry["per_channel_used"], False)

    """Case includes:
        Multiple conv or linear
        post training quantization
        composed as sequential
        qconfig uses per_channel weight observer
        Only 1 qconfig in qconfig dict
        Output has no possible changes / suggestions
    """

    @skipIfNoFBGEMM
    def test_fusion_layer_in_sequential(self):

        with override_quantized_engine('fbgemm'):
            torch.backends.quantized.engine = "fbgemm"

            q_config_mapping = QConfigMapping()
            q_config_mapping.set_global(torch.ao.quantization.get_default_qconfig(torch.backends.quantized.engine))

            prepared_model = self._prepare_model_and_run_input(
                FUSION_CONV_LINEAR_EXAMPLE,
                q_config_mapping,
                torch.randn(1, 3, 10, 10),
            )

            # run the detector
            per_channel_detector = PerChannelDetector(torch.backends.quantized.engine)
            optims_str, per_channel_info = per_channel_detector.generate_detector_report(prepared_model)

            # no optims possible and there should be nothing in per_channel_status
            self.assertEqual(
                optims_str,
                DEFAULT_NO_OPTIMS_ANSWER_STRING.format(torch.backends.quantized.engine),
            )

            # to ensure it got into the nested layer and it considered all the nested fusion components
            self.assertEqual(len(per_channel_info["per_channel_status"]), 4)

            # for each layer, should be supported but not used
            for key in per_channel_info["per_channel_status"].keys():
                module_entry = per_channel_info["per_channel_status"][key]
                self.assertEqual(module_entry["per_channel_supported"], True)
                self.assertEqual(module_entry["per_channel_used"], True)

    """Case includes:
        Multiple conv or linear
        quantitative aware training
        composed as model
        qconfig does not use per_channel weight observer
        Only 1 qconfig in qconfig dict
        Output has possible changes / suggestions
    """

    @skipIfNoQNNPACK
    def test_qat_aware_model_example(self):

        # first we want a QAT model
        class QATConvLinearReluModel(torch.nn.Module):
            def __init__(self):
                super(QATConvLinearReluModel, self).__init__()
                # QuantStub converts tensors from floating point to quantized
                self.quant = torch.quantization.QuantStub()
                self.conv = torch.nn.Conv2d(1, 1, 1)
                self.bn = torch.nn.BatchNorm2d(1)
                self.relu = torch.nn.ReLU()
                # DeQuantStub converts tensors from quantized to floating point
                self.dequant = torch.quantization.DeQuantStub()

            def forward(self, x):
                x = self.quant(x)
                x = self.conv(x)
                x = self.bn(x)
                x = self.relu(x)
                x = self.dequant(x)
                return x

        with override_quantized_engine('qnnpack'):
            # create a model instance
            model_fp32 = QATConvLinearReluModel()

            model_fp32.qconfig = torch.quantization.get_default_qat_qconfig("qnnpack")

            # model must be in eval mode for fusion
            model_fp32.eval()
            model_fp32_fused = torch.quantization.fuse_modules(model_fp32, [["conv", "bn", "relu"]])

            # model must be set to train mode for QAT logic to work
            model_fp32_fused.train()

            # prepare the model for QAT, different than for post training quantization
            model_fp32_prepared = torch.quantization.prepare_qat(model_fp32_fused)

            # run the detector
            per_channel_detector = PerChannelDetector(torch.backends.quantized.engine)
            optims_str, per_channel_info = per_channel_detector.generate_detector_report(model_fp32_prepared)

            # there should be optims possible
            self.assertNotEqual(
                optims_str,
                DEFAULT_NO_OPTIMS_ANSWER_STRING.format(torch.backends.quantized.engine),
            )

            # make sure it was able to find the single conv in the fused model
            self.assertEqual(len(per_channel_info["per_channel_status"]), 1)

            # for the one conv, it should still give advice to use different qconfig
            for key in per_channel_info["per_channel_status"].keys():
                module_entry = per_channel_info["per_channel_status"][key]
                self.assertEqual(module_entry["per_channel_supported"], True)
                self.assertEqual(module_entry["per_channel_used"], False)


"""
Partition on Domain / Things to Test

- All zero tensor
- Multiple tensor dimensions
- All of the outward facing functions
- Epoch min max are correctly updating
- Batch range is correctly averaging as expected
- Reset for each epoch is correctly resetting the values

Partition on Output
- the calcuation of the ratio is occurring correctly

"""


class TestFxModelReportObserver(QuantizationTestCase):
    class NestedModifiedSingleLayerLinear(torch.nn.Module):
        def __init__(self):
            super().__init__()
            self.obs1 = ModelReportObserver()
            self.mod1 = SingleLayerLinearModel()
            self.obs2 = ModelReportObserver()
            self.fc1 = torch.nn.Linear(5, 5).to(dtype=torch.float)
            self.relu = torch.nn.ReLU()

        def forward(self, x):
            x = self.obs1(x)
            x = self.mod1(x)
            x = self.obs2(x)
            x = self.fc1(x)
            x = self.relu(x)
            return x

    def run_model_and_common_checks(self, model, ex_input, num_epochs, batch_size):
        # split up data into batches
        split_up_data = torch.split(ex_input, batch_size)
        for epoch in range(num_epochs):
            # reset all model report obs
            model.apply(
                lambda module: module.reset_batch_and_epoch_values()
                if isinstance(module, ModelReportObserver)
                else None
            )

            # quick check that a reset occurred
            self.assertEqual(
                getattr(model, "obs1").average_batch_activation_range,
                torch.tensor(float(0)),
            )
            self.assertEqual(getattr(model, "obs1").epoch_activation_min, torch.tensor(float("inf")))
            self.assertEqual(getattr(model, "obs1").epoch_activation_max, torch.tensor(float("-inf")))

            # loop through the batches and run through
            for index, batch in enumerate(split_up_data):

                num_tracked_so_far = getattr(model, "obs1").num_batches_tracked
                self.assertEqual(num_tracked_so_far, index)

                # get general info about the batch and the model to use later
                batch_min, batch_max = torch.aminmax(batch)
                current_average_range = getattr(model, "obs1").average_batch_activation_range
                current_epoch_min = getattr(model, "obs1").epoch_activation_min
                current_epoch_max = getattr(model, "obs1").epoch_activation_max

                # run input through
                model(ex_input)

                # check that average batch activation range updated correctly
                correct_updated_value = (current_average_range * num_tracked_so_far + (batch_max - batch_min)) / (
                    num_tracked_so_far + 1
                )
                self.assertEqual(
                    getattr(model, "obs1").average_batch_activation_range,
                    correct_updated_value,
                )

                if current_epoch_max - current_epoch_min > 0:
                    self.assertEqual(
                        getattr(model, "obs1").get_batch_to_epoch_ratio(),
                        correct_updated_value / (current_epoch_max - current_epoch_min),
                    )

    """Case includes:
        all zero tensor
        dim size = 2
        run for 1 epoch
        run for 10 batch
        tests input data observer
    """

    def test_zero_tensor_errors(self):
        # initialize the model
        model = self.NestedModifiedSingleLayerLinear()

        # generate the desired input
        ex_input = torch.zeros((10, 1, 5))

        # run it through the model and do general tests
        self.run_model_and_common_checks(model, ex_input, 1, 1)

        # make sure final values are all 0
        self.assertEqual(getattr(model, "obs1").epoch_activation_min, 0)
        self.assertEqual(getattr(model, "obs1").epoch_activation_max, 0)
        self.assertEqual(getattr(model, "obs1").average_batch_activation_range, 0)

        # we should get an error if we try to calculate the ratio
        with self.assertRaises(ValueError):
            ratio_val = getattr(model, "obs1").get_batch_to_epoch_ratio()

    """Case includes:
    non-zero tensor
    dim size = 2
    run for 1 epoch
    run for 1 batch
    tests input data observer
    """

    def test_single_batch_of_ones(self):
        # initialize the model
        model = self.NestedModifiedSingleLayerLinear()

        # generate the desired input
        ex_input = torch.ones((1, 1, 5))

        # run it through the model and do general tests
        self.run_model_and_common_checks(model, ex_input, 1, 1)

        # make sure final values are all 0 except for range
        self.assertEqual(getattr(model, "obs1").epoch_activation_min, 1)
        self.assertEqual(getattr(model, "obs1").epoch_activation_max, 1)
        self.assertEqual(getattr(model, "obs1").average_batch_activation_range, 0)

        # we should get an error if we try to calculate the ratio
        with self.assertRaises(ValueError):
            ratio_val = getattr(model, "obs1").get_batch_to_epoch_ratio()

    """Case includes:
    non-zero tensor
    dim size = 2
    run for 10 epoch
    run for 15 batch
    tests non input data observer
    """

    def test_observer_after_relu(self):

        # model specific to this test
        class NestedModifiedObserverAfterRelu(torch.nn.Module):
            def __init__(self):
                super().__init__()
                self.obs1 = ModelReportObserver()
                self.mod1 = SingleLayerLinearModel()
                self.obs2 = ModelReportObserver()
                self.fc1 = torch.nn.Linear(5, 5).to(dtype=torch.float)
                self.relu = torch.nn.ReLU()

            def forward(self, x):
                x = self.obs1(x)
                x = self.mod1(x)
                x = self.fc1(x)
                x = self.relu(x)
                x = self.obs2(x)
                return x

        # initialize the model
        model = NestedModifiedObserverAfterRelu()

        # generate the desired input
        ex_input = torch.randn((15, 1, 5))

        # run it through the model and do general tests
        self.run_model_and_common_checks(model, ex_input, 10, 15)

    """Case includes:
        non-zero tensor
        dim size = 2
        run for multiple epoch
        run for multiple batch
        tests input data observer
    """

    def test_random_epochs_and_batches(self):

        # set up a basic model
        class TinyNestModule(torch.nn.Module):
            def __init__(self):
                super().__init__()
                self.obs1 = ModelReportObserver()
                self.fc1 = torch.nn.Linear(5, 5).to(dtype=torch.float)
                self.relu = torch.nn.ReLU()
                self.obs2 = ModelReportObserver()

            def forward(self, x):
                x = self.obs1(x)
                x = self.fc1(x)
                x = self.relu(x)
                x = self.obs2(x)
                return x

        class LargerIncludeNestModel(torch.nn.Module):
            def __init__(self):
                super().__init__()
                self.obs1 = ModelReportObserver()
                self.nested = TinyNestModule()
                self.fc1 = SingleLayerLinearModel()
                self.relu = torch.nn.ReLU()

            def forward(self, x):
                x = self.obs1(x)
                x = self.nested(x)
                x = self.fc1(x)
                x = self.relu(x)
                return x

        class ModifiedThreeOps(torch.nn.Module):
            def __init__(self, batch_norm_dim):
                super(ModifiedThreeOps, self).__init__()
                self.obs1 = ModelReportObserver()
                self.linear = torch.nn.Linear(7, 3, 2)
                self.obs2 = ModelReportObserver()

                if batch_norm_dim == 2:
                    self.bn = torch.nn.BatchNorm2d(2)
                elif batch_norm_dim == 3:
                    self.bn = torch.nn.BatchNorm3d(4)
                else:
                    raise ValueError("Dim should only be 2 or 3")

                self.relu = torch.nn.ReLU()

            def forward(self, x):
                x = self.obs1(x)
                x = self.linear(x)
                x = self.obs2(x)
                x = self.bn(x)
                x = self.relu(x)
                return x

        class HighDimensionNet(torch.nn.Module):
            def __init__(self):
                super(HighDimensionNet, self).__init__()
                self.obs1 = ModelReportObserver()
                self.fc1 = torch.nn.Linear(3, 7)
                self.block1 = ModifiedThreeOps(3)
                self.fc2 = torch.nn.Linear(3, 7)
                self.block2 = ModifiedThreeOps(3)
                self.fc3 = torch.nn.Linear(3, 7)

            def forward(self, x):
                x = self.obs1(x)
                x = self.fc1(x)
                x = self.block1(x)
                x = self.fc2(x)
                y = self.block2(x)
                y = self.fc3(y)
                z = x + y
                z = F.relu(z)
                return z

        # the purpose of this test is to give the observers a variety of data examples
        # initialize the model
        models = [
            self.NestedModifiedSingleLayerLinear(),
            LargerIncludeNestModel(),
            ModifiedThreeOps(2),
            HighDimensionNet(),
        ]

        # get some number of epochs and batches
        num_epochs = 10
        num_batches = 15

        input_shapes = [(1, 5), (1, 5), (2, 3, 7), (4, 1, 8, 3)]

        # generate the desired inputs
        inputs = []
        for shape in input_shapes:
            ex_input = torch.randn((num_batches, *shape))
            inputs.append(ex_input)

        # run it through the model and do general tests
        for index, model in enumerate(models):
            self.run_model_and_common_checks(model, inputs[index], num_epochs, num_batches)


"""
Partition on domain / things to test

There is only a single test case for now.

This will be more thoroughly tested with the implementation of the full end to end tool coming soon.
"""


class TestFxModelReportDetectDynamicStatic(QuantizationTestCase):
    @skipIfNoFBGEMM
    def test_nested_detection_case(self):
        class SingleLinear(torch.nn.Module):
            def __init__(self):
                super(SingleLinear, self).__init__()
                self.linear = torch.nn.Linear(3, 3)

            def forward(self, x):
                x = self.linear(x)
                return x

        class TwoBlockNet(torch.nn.Module):
            def __init__(self):
                super(TwoBlockNet, self).__init__()
                self.block1 = SingleLinear()
                self.block2 = SingleLinear()

            def forward(self, x):
                x = self.block1(x)
                y = self.block2(x)
                z = x + y
                z = F.relu(z)
                return z


        with override_quantized_engine('fbgemm'):
            # create model, example input, and qconfig mapping
            torch.backends.quantized.engine = "fbgemm"
            model = TwoBlockNet()
            example_input = torch.randint(-10, 0, (1, 3, 3, 3))
            example_input = example_input.to(torch.float)
            q_config_mapping = QConfigMapping()
            q_config_mapping.set_global(torch.ao.quantization.get_default_qconfig("fbgemm"))

            # prep model and select observer
            model_prep = quantize_fx.prepare_fx(model, q_config_mapping, example_input)
            obs_ctr = ModelReportObserver

            # find layer to attach to and store
            linear_fqn = "block2.linear"  # fqn of target linear

            target_linear = None
            for node in model_prep.graph.nodes:
                if node.target == linear_fqn:
                    target_linear = node
                    break

            # insert into both module and graph pre and post

            # set up to insert before target_linear (pre_observer)
            with model_prep.graph.inserting_before(target_linear):
                obs_to_insert = obs_ctr()
                pre_obs_fqn = linear_fqn + ".model_report_pre_observer"
                model_prep.add_submodule(pre_obs_fqn, obs_to_insert)
                model_prep.graph.create_node(op="call_module", target=pre_obs_fqn, args=target_linear.args)

            # set up and insert after the target_linear (post_observer)
            with model_prep.graph.inserting_after(target_linear):
                obs_to_insert = obs_ctr()
                post_obs_fqn = linear_fqn + ".model_report_post_observer"
                model_prep.add_submodule(post_obs_fqn, obs_to_insert)
                model_prep.graph.create_node(op="call_module", target=post_obs_fqn, args=(target_linear,))

            # need to recompile module after submodule added and pass input through
            model_prep.recompile()

            num_iterations = 10
            for i in range(num_iterations):
                if i % 2 == 0:
                    example_input = torch.randint(-10, 0, (1, 3, 3, 3)).to(torch.float)
                else:
                    example_input = torch.randint(0, 10, (1, 3, 3, 3)).to(torch.float)
                model_prep(example_input)

            # run it through the dynamic vs static detector
            dynamic_vs_static_detector = DynamicStaticDetector()
            dynam_vs_stat_str, dynam_vs_stat_dict = dynamic_vs_static_detector.generate_detector_report(model_prep)

            # one of the stats should be stationary, and the other non-stationary
            # as a result, dynamic should be recommended
            data_dist_info = [
                dynam_vs_stat_dict[linear_fqn]["pre_observer_data_dist"],
                dynam_vs_stat_dict[linear_fqn]["post_observer_data_dist"],
            ]

            self.assertTrue("stationary" in data_dist_info)
            self.assertTrue("non-stationary" in data_dist_info)
            self.assertTrue(dynam_vs_stat_dict[linear_fqn]["dynamic_recommended"])

class TestFxModelReportClass(QuantizationTestCase):

    # example model to use for tests
    class ThreeOps(nn.Module):
        def __init__(self):
            super().__init__()
            self.linear = nn.Linear(3, 3)
            self.bn = nn.BatchNorm2d(3)
            self.relu = nn.ReLU()

        def forward(self, x):
            x = self.linear(x)
            x = self.bn(x)
            x = self.relu(x)
            return x

    class TwoThreeOps(nn.Module):
        def __init__(self):
            super().__init__()
            self.block1 = TestFxModelReportClass.ThreeOps()
            self.block2 = TestFxModelReportClass.ThreeOps()

        def forward(self, x):
            x = self.block1(x)
            y = self.block2(x)
            z = x + y
            z = F.relu(z)
            return z

    @skipIfNoFBGEMM
    def test_constructor(self):
        """
        Tests the constructor of the ModelReport class.
        Specifically looks at:
        - The desired reports
        - Ensures that the observers of interest are properly initialized
        """

        with override_quantized_engine('fbgemm'):
            # set the backend for this test
            torch.backends.quantized.engine = "fbgemm"
            backend = torch.backends.quantized.engine

            # make an example set of detectors
            test_detector_set = set([DynamicStaticDetector(), PerChannelDetector(backend)])
            # initialize with an empty detector
            model_report = ModelReport(test_detector_set)

            # make sure internal valid reports matches
            detector_name_set = set([detector.get_detector_name() for detector in test_detector_set])
            self.assertEqual(model_report.get_desired_reports_names(), detector_name_set)

            # now attempt with no valid reports, should raise error
            with self.assertRaises(ValueError):
                model_report = ModelReport(set([]))

            # number of expected obs of interest entries
            num_expected_entries = len(test_detector_set)
            self.assertEqual(len(model_report.get_observers_of_interest()), num_expected_entries)

            for value in model_report.get_observers_of_interest().values():
                self.assertEqual(len(value), 0)

    @skipIfNoFBGEMM
    def test_prepare_model_callibration(self):
        """
        Tests model_report.prepare_detailed_calibration that prepares the model for callibration
        Specifically looks at:
        - Whether observers are properly inserted into regular nn.Module
        - Whether the target and the arguments of the observers are proper
        - Whether the internal representation of observers of interest is updated
        """

        # example model to use for tests
        class ThreeOps(nn.Module):
            def __init__(self):
                super(ThreeOps, self).__init__()
                self.linear = nn.Linear(3, 3)
                self.bn = nn.BatchNorm2d(3)
                self.relu = nn.ReLU()

            def forward(self, x):
                x = self.linear(x)
                x = self.bn(x)
                x = self.relu(x)
                return x

        class TwoThreeOps(nn.Module):
            def __init__(self):
                super(TwoThreeOps, self).__init__()
                self.block1 = ThreeOps()
                self.block2 = ThreeOps()

            def forward(self, x):
                x = self.block1(x)
                y = self.block2(x)
                z = x + y
                z = F.relu(z)
                return z

        with override_quantized_engine('fbgemm'):
            # create model report object
            # make an example set of detectors
            torch.backends.quantized.engine = "fbgemm"
            backend = torch.backends.quantized.engine
            test_detector_set = set([DynamicStaticDetector(), PerChannelDetector(backend)])
            # initialize with an empty detector
            model_report = ModelReport(test_detector_set)

            # prepare the model
            model = TwoThreeOps()
            example_input = torch.randn(1, 3, 3, 3)
            current_backend = torch.backends.quantized.engine
            q_config_mapping = QConfigMapping()
            q_config_mapping.set_global(torch.ao.quantization.get_default_qconfig(torch.backends.quantized.engine))

            model_prep = quantize_fx.prepare_fx(model, q_config_mapping, example_input)

            # prepare the model for callibration
            prepared_for_callibrate_model = model_report.prepare_detailed_calibration(model_prep)

            # see whether observers properly in regular nn.Module
            # there should be 4 observers present in this case
            modules_observer_cnt = 0
            for fqn, module in prepared_for_callibrate_model.named_modules():
                if isinstance(module, ModelReportObserver):
                    modules_observer_cnt += 1

            self.assertEqual(modules_observer_cnt, 4)

            model_report_str_check = "model_report"
            # also make sure arguments for observers in the graph are proper
            for node in prepared_for_callibrate_model.graph.nodes:
                # not all node targets are strings, so check
                if isinstance(node.target, str) and model_report_str_check in node.target:
                    # if pre-observer has same args as the linear (next node)
                    if "pre_observer" in node.target:
                        self.assertEqual(node.args, node.next.args)
                    # if post-observer, args are the target linear (previous node)
                    if "post_observer" in node.target:
                        self.assertEqual(node.args, (node.prev,))

            # ensure model_report observers of interest updated
            # there should be two entries
            self.assertEqual(len(model_report.get_observers_of_interest()), 2)
            for detector in test_detector_set:
                self.assertTrue(detector.get_detector_name() in model_report.get_observers_of_interest().keys())

                # get number of entries for this detector
                detector_obs_of_interest_fqns = model_report.get_observers_of_interest()[detector.get_detector_name()]

                # assert that the per channel detector has 0 and the dynamic static has 4
                if isinstance(detector, PerChannelDetector):
                    self.assertEqual(len(detector_obs_of_interest_fqns), 0)
                elif isinstance(detector, DynamicStaticDetector):
                    self.assertEqual(len(detector_obs_of_interest_fqns), 4)

            # ensure that we can prepare for callibration only once
            with self.assertRaises(ValueError):
                prepared_for_callibrate_model = model_report.prepare_detailed_calibration(model_prep)


    def get_module_and_graph_cnts(self, callibrated_fx_module):
        r"""
        Calculates number of ModelReportObserver modules in the model as well as the graph structure.
        Returns a tuple of two elements:
        int: The number of ModelReportObservers found in the model
        int: The number of model_report nodes found in the graph
        """
        # get the number of observers stored as modules
        modules_observer_cnt = 0
        for fqn, module in callibrated_fx_module.named_modules():
            if isinstance(module, ModelReportObserver):
                modules_observer_cnt += 1

        # get number of observers in the graph
        model_report_str_check = "model_report"
        graph_observer_cnt = 0
        # also make sure arguments for observers in the graph are proper
        for node in callibrated_fx_module.graph.nodes:
            # not all node targets are strings, so check
            if isinstance(node.target, str) and model_report_str_check in node.target:
                # increment if we found a graph observer
                graph_observer_cnt += 1

        return (modules_observer_cnt, graph_observer_cnt)

    @skipIfNoFBGEMM
    def test_generate_report(self):
        """
            Tests model_report.generate_model_report to ensure report generation
            Specifically looks at:
            - Whether correct number of reports are being generated
            - Whether observers are being properly removed if specified
            - Whether correct blocking from generating report twice if obs removed
        """

        with override_quantized_engine('fbgemm'):
            # set the backend for this test
            torch.backends.quantized.engine = "fbgemm"

            # check whether the correct number of reports are being generated
            filled_detector_set = set([DynamicStaticDetector(), PerChannelDetector(torch.backends.quantized.engine)])
            single_detector_set = set([DynamicStaticDetector()])

            # initialize one with filled detector
            model_report_full = ModelReport(filled_detector_set)
            # initialize another with a single detector set
            model_report_single = ModelReport(single_detector_set)

            # prepare and callibrate two different instances of same model
            # prepare the model
            model_full = TestFxModelReportClass.TwoThreeOps()
            model_single = TestFxModelReportClass.TwoThreeOps()
            example_input = torch.randn(1, 3, 3, 3)
            current_backend = torch.backends.quantized.engine
            q_config_mapping = QConfigMapping()
            q_config_mapping.set_global(torch.ao.quantization.get_default_qconfig(torch.backends.quantized.engine))

            model_prep_full = quantize_fx.prepare_fx(model_full, q_config_mapping, example_input)
            model_prep_single = quantize_fx.prepare_fx(model_single, q_config_mapping, example_input)

            # prepare the models for callibration
            prepared_for_callibrate_model_full = model_report_full.prepare_detailed_calibration(model_prep_full)
            prepared_for_callibrate_model_single = model_report_single.prepare_detailed_calibration(model_prep_single)

            # now callibrate the two models
            num_iterations = 10
            for i in range(num_iterations):
                example_input = torch.tensor(torch.randint(100, (1, 3, 3, 3)), dtype=torch.float)
                prepared_for_callibrate_model_full(example_input)
                prepared_for_callibrate_model_single(example_input)

            # now generate the reports
            model_full_report = model_report_full.generate_model_report(
                prepared_for_callibrate_model_full, True
            )
            model_single_report = model_report_single.generate_model_report(prepared_for_callibrate_model_single, False)

            # check that sizes are appropriate
            self.assertEqual(len(model_full_report), len(filled_detector_set))
            self.assertEqual(len(model_single_report), len(single_detector_set))

            # make sure observers are being properly removed for full report since we put flag in
            modules_observer_cnt, graph_observer_cnt = self.get_module_and_graph_cnts(prepared_for_callibrate_model_full)
            self.assertEqual(modules_observer_cnt, 0)  # assert no more observer modules
            self.assertEqual(graph_observer_cnt, 0)  # assert no more observer nodes in graph

            # make sure observers aren't being removed for single report since not specified
            modules_observer_cnt, graph_observer_cnt = self.get_module_and_graph_cnts(prepared_for_callibrate_model_single)
            self.assertNotEqual(modules_observer_cnt, 0)
            self.assertNotEqual(graph_observer_cnt, 0)

            # make sure error when try to rerun report generation for full report but not single report
            with self.assertRaises(Exception):
                model_full_report = model_report_full.generate_model_report(
                    prepared_for_callibrate_model_full, False
                )

            # make sure we don't run into error for single report
            model_single_report = model_report_single.generate_model_report(prepared_for_callibrate_model_single, False)

class TestFxDetectInputWeightEqualization(QuantizationTestCase):

    class LinearConv(torch.nn.Module):
        def __init__(self):
            super().__init__()
            self.linear = torch.nn.Linear(3, 3)
            self.relu = torch.nn.ReLU()
<<<<<<< HEAD
            self.conv2d = torch.nn.Conv2d(3, 3, 1)
=======
            self.conv = torch.nn.Conv2d(3, 3, 1)
>>>>>>> d94dee9d

        def forward(self, x):
            x = self.linear(x)
            x = self.relu(x)
<<<<<<< HEAD
            x = self.conv2d(x)
=======
            x = self.conv(x)
>>>>>>> d94dee9d
            x = self.relu(x)
            return x

    class TwoBlockComplexNet(torch.nn.Module):
        def __init__(self):
            super().__init__()
            self.block1 = TestFxDetectInputWeightEqualization.LinearConv()
            self.block2 = TestFxDetectInputWeightEqualization.LinearConv()
<<<<<<< HEAD
=======
            self.conv = torch.nn.Conv2d(3, 3, 1)
            self.relu = torch.nn.ReLU()
>>>>>>> d94dee9d

        def forward(self, x):
            x = self.block1(x)
            y = self.block2(x)
            z = x + y
<<<<<<< HEAD
            z = F.relu(z)
            return z

    def _get_prepped_for_calibration_model(self, detector_set):
        r"""Returns a model that has been prepared for callibration and corresponding model_report"""
        # set the backend for this test
        torch.backends.quantized.engine = "fbgemm"

        model_report = ModelReport(detector_set)

        # create model instance and prepare it
        model = self.TwoBlockComplexNet()
        example_input = torch.arange(27).reshape((1, 3, 3, 3))
        example_input = example_input.to(torch.float)
        current_backend = torch.backends.quantized.engine
        q_config_mapping = QConfigMapping()
        q_config_mapping.set_global(torch.ao.quantization.get_default_qconfig(torch.backends.quantized.engine))

        model_prep = quantize_fx.prepare_fx(model, q_config_mapping, example_input)

        # prepare the model for callibration
        prepared_for_callibrate_model = model_report.prepare_detailed_calibration(model_prep)

        return (prepared_for_callibrate_model, model_report)

    @skipIfNoFBGEMM
    def test_input_weight_equalization_determine_points(self):
        # use fbgemm and create our model instance
        # then create model report instance with detector
        with override_quantized_engine('fbgemm'):
            # prepare the model for callibration
            detector_set = set([InputWeightEqualizationDetector(0.5)])
            prepared_for_callibrate_model, model_rep = self._get_prepped_for_calibration_model(detector_set)
=======
            z = self.conv(z)
            z = self.relu(z)
            return z

    @skipIfNoFBGEMM
    def test_input_weight_equalization_determine_points(self):
        # use fbgemm and create our model instance
        # then create model report instance with detector
        with override_quantized_engine('fbgemm'):
            # set the backend for this test
            torch.backends.quantized.engine = "fbgemm"

            detector_set = set([InputWeightEqualizationDetector(0.5)])
            model_report = ModelReport(detector_set)
            model_report_fused = ModelReport(detector_set)

            # create model instance and prepare it
            model = self.TwoBlockComplexNet()
            example_input = torch.randn(1, 3, 3, 3)
            q_config_mapping = torch.ao.quantization.get_default_qconfig_mapping()

            # test both a normal and a fused version of the model
            model_fused = torch.quantization.fuse_modules(model, [['conv', 'relu']])

            # reporter should still give same counts even for fused model
            for model_choice, mod_report in [(model, model_report), (model_fused, model_report_fused)]:
                model_prep = quantize_fx.prepare_fx(model_choice, q_config_mapping, example_input)
>>>>>>> d94dee9d

                # prepare the model for callibration
                prepared_for_callibrate_model = mod_report.prepare_detailed_calibration(model_prep)

                # supported modules to check
                mods_to_check = set([nn.Linear, nn.Conv2d])

                # get the set of all nodes in the graph their fqns
                node_fqns = set([node.target for node in prepared_for_callibrate_model.graph.nodes])

                # there should be 5 node fqns that have the observer inserted
                correct_number_of_obs_inserted = 5
                number_of_obs_found = 0
                obs_name_to_find = InputWeightEqualizationDetector.DEFAULT_PRE_OBSERVER_NAME

                for node in prepared_for_callibrate_model.graph.nodes:
                    # if the obs name is inside the target, we found an observer
                    if obs_name_to_find in str(node.target):
                        number_of_obs_found += 1

                self.assertEqual(number_of_obs_found, correct_number_of_obs_inserted)

                # assert that each of the desired modules have the observers inserted
                for fqn, module in prepared_for_callibrate_model.named_modules():
                    # check if module is a supported module
                    is_in_include_list = sum(list(map(lambda x: isinstance(module, x), mods_to_check))) > 0

<<<<<<< HEAD
            self.assertEqual(number_of_obs_found, correct_number_of_obs_inserted)

    @skipIfNoFBGEMM
    def test_input_weight_equalization_report_gen(self):
        # use fbgemm and create our model instance
        # then create model report instance with detector
        with override_quantized_engine('fbgemm'):

            test_input_weight_detector = InputWeightEqualizationDetector(0.4)
            detector_set = set([test_input_weight_detector])
            # prepare the model for callibration
            prepared_for_callibrate_model, model_report = self._get_prepped_for_calibration_model(detector_set)

            # now we actually callibrate the model
            example_input = torch.arange(27).reshape((1, 3, 3, 3))
            example_input = example_input.to(torch.float)

            prepared_for_callibrate_model(example_input)

            # now get the report by running it through ModelReport instance
            generated_report = model_report.generate_model_report(prepared_for_callibrate_model, True)

            # check that sizes are appropriate only 1 detector
            self.assertEqual(len(generated_report), 1)

            # get the specific report for input weight equalization
            input_weight_str, input_weight_dict = generated_report[test_input_weight_detector.get_detector_name()]

            # we should have 4 layers looked at since 4 conv / linear layers
            self.assertEqual(len(input_weight_dict), 4)

            # we can validate that the max and min values of the detector were recorded properly for the first one
            # this is because no data has been processed yet, so it should be values from original input

            example_input = example_input.reshape((3, 3, 3))  # reshape input
            for module_fqn in input_weight_dict:
                # look for the first linear
                if "block1.linear" in module_fqn:
                    block_1_lin_recs = input_weight_dict[module_fqn]
                    # get input range info and the channel axis
                    input_range_info = block_1_lin_recs[InputWeightEqualizationDetector.INPUT_INFO_KEY]
                    ch_axis = block_1_lin_recs[InputWeightEqualizationDetector.CHANNEL_KEY]

                    # ensure that the min and max values extracted match properly
                    example_min, example_max = torch.aminmax(example_input, dim=ch_axis)
                    dimension_min = torch.amin(example_min, dim=ch_axis)
                    dimension_max = torch.amax(example_max, dim=ch_axis)

                    self.assertEqual(input_range_info[InputWeightEqualizationDetector.PER_CHANNEL_MIN_KEY], dimension_min)
                    self.assertEqual(input_range_info[InputWeightEqualizationDetector.PER_CHANNEL_MAX_KEY], dimension_max)

                    # make sure the global min and max were correctly recorded and presented
                    self.assertEqual(input_range_info[InputWeightEqualizationDetector.GLOBAL_MIN_KEY], min(dimension_min))
                    self.assertEqual(input_range_info[InputWeightEqualizationDetector.GLOBAL_MAX_KEY], max(dimension_max))

                    # only looking at the first example so can break
                    break
=======
                    if is_in_include_list:
                        # make sure it has the observer attribute
                        self.assertTrue(hasattr(module, InputWeightEqualizationDetector.DEFAULT_PRE_OBSERVER_NAME))
                    else:
                        # if it's not a supported type, it shouldn't have observer attached
                        self.assertTrue(not hasattr(module, InputWeightEqualizationDetector.DEFAULT_PRE_OBSERVER_NAME))
>>>>>>> d94dee9d
<|MERGE_RESOLUTION|>--- conflicted
+++ resolved
@@ -1098,20 +1098,12 @@
             super().__init__()
             self.linear = torch.nn.Linear(3, 3)
             self.relu = torch.nn.ReLU()
-<<<<<<< HEAD
-            self.conv2d = torch.nn.Conv2d(3, 3, 1)
-=======
             self.conv = torch.nn.Conv2d(3, 3, 1)
->>>>>>> d94dee9d
 
         def forward(self, x):
             x = self.linear(x)
             x = self.relu(x)
-<<<<<<< HEAD
-            x = self.conv2d(x)
-=======
             x = self.conv(x)
->>>>>>> d94dee9d
             x = self.relu(x)
             return x
 
@@ -1120,21 +1112,27 @@
             super().__init__()
             self.block1 = TestFxDetectInputWeightEqualization.LinearConv()
             self.block2 = TestFxDetectInputWeightEqualization.LinearConv()
-<<<<<<< HEAD
-=======
             self.conv = torch.nn.Conv2d(3, 3, 1)
             self.relu = torch.nn.ReLU()
->>>>>>> d94dee9d
 
         def forward(self, x):
             x = self.block1(x)
             y = self.block2(x)
             z = x + y
-<<<<<<< HEAD
-            z = F.relu(z)
+            z = self.conv(z)
+            z = self.relu(z)
             return z
 
-    def _get_prepped_for_calibration_model(self, detector_set):
+    class ReluOnly(torch.nn.Module):
+        def __init__(self):
+            super().__init__()
+            self.relu = torch.nn.ReLU()
+
+        def forward(self, x):
+            x = self.relu(x)
+            return x
+
+    def _get_prepped_for_calibration_model(self, model, detector_set, fused=False):
         r"""Returns a model that has been prepared for callibration and corresponding model_report"""
         # set the backend for this test
         torch.backends.quantized.engine = "fbgemm"
@@ -1142,12 +1140,13 @@
         model_report = ModelReport(detector_set)
 
         # create model instance and prepare it
-        model = self.TwoBlockComplexNet()
         example_input = torch.arange(27).reshape((1, 3, 3, 3))
         example_input = example_input.to(torch.float)
-        current_backend = torch.backends.quantized.engine
-        q_config_mapping = QConfigMapping()
-        q_config_mapping.set_global(torch.ao.quantization.get_default_qconfig(torch.backends.quantized.engine))
+        q_config_mapping = torch.ao.quantization.get_default_qconfig_mapping()
+
+        # if they passed in fusion paramter, make sure to test that
+        if fused:
+            model = torch.quantization.fuse_modules(model, [['conv', 'relu']])
 
         model_prep = quantize_fx.prepare_fx(model, q_config_mapping, example_input)
 
@@ -1161,41 +1160,16 @@
         # use fbgemm and create our model instance
         # then create model report instance with detector
         with override_quantized_engine('fbgemm'):
-            # prepare the model for callibration
-            detector_set = set([InputWeightEqualizationDetector(0.5)])
-            prepared_for_callibrate_model, model_rep = self._get_prepped_for_calibration_model(detector_set)
-=======
-            z = self.conv(z)
-            z = self.relu(z)
-            return z
-
-    @skipIfNoFBGEMM
-    def test_input_weight_equalization_determine_points(self):
-        # use fbgemm and create our model instance
-        # then create model report instance with detector
-        with override_quantized_engine('fbgemm'):
-            # set the backend for this test
-            torch.backends.quantized.engine = "fbgemm"
 
             detector_set = set([InputWeightEqualizationDetector(0.5)])
             model_report = ModelReport(detector_set)
-            model_report_fused = ModelReport(detector_set)
-
-            # create model instance and prepare it
-            model = self.TwoBlockComplexNet()
-            example_input = torch.randn(1, 3, 3, 3)
-            q_config_mapping = torch.ao.quantization.get_default_qconfig_mapping()
-
-            # test both a normal and a fused version of the model
-            model_fused = torch.quantization.fuse_modules(model, [['conv', 'relu']])
+
+            # get tst model and callibrate
+            non_fused = self._get_prepped_for_calibration_model(self.TwoBlockComplexNet(), detector_set)
+            fused = self._get_prepped_for_calibration_model(self.TwoBlockComplexNet(), detector_set, fused=True)
 
             # reporter should still give same counts even for fused model
-            for model_choice, mod_report in [(model, model_report), (model_fused, model_report_fused)]:
-                model_prep = quantize_fx.prepare_fx(model_choice, q_config_mapping, example_input)
->>>>>>> d94dee9d
-
-                # prepare the model for callibration
-                prepared_for_callibrate_model = mod_report.prepare_detailed_calibration(model_prep)
+            for prepared_for_callibrate_model, mod_report in [non_fused, fused]:
 
                 # supported modules to check
                 mods_to_check = set([nn.Linear, nn.Conv2d])
@@ -1220,8 +1194,12 @@
                     # check if module is a supported module
                     is_in_include_list = sum(list(map(lambda x: isinstance(module, x), mods_to_check))) > 0
 
-<<<<<<< HEAD
-            self.assertEqual(number_of_obs_found, correct_number_of_obs_inserted)
+                    if is_in_include_list:
+                        # make sure it has the observer attribute
+                        self.assertTrue(hasattr(module, InputWeightEqualizationDetector.DEFAULT_PRE_OBSERVER_NAME))
+                    else:
+                        # if it's not a supported type, it shouldn't have observer attached
+                        self.assertTrue(not hasattr(module, InputWeightEqualizationDetector.DEFAULT_PRE_OBSERVER_NAME))
 
     @skipIfNoFBGEMM
     def test_input_weight_equalization_report_gen(self):
@@ -1232,7 +1210,9 @@
             test_input_weight_detector = InputWeightEqualizationDetector(0.4)
             detector_set = set([test_input_weight_detector])
             # prepare the model for callibration
-            prepared_for_callibrate_model, model_report = self._get_prepped_for_calibration_model(detector_set)
+            prepared_for_callibrate_model, model_report = self._get_prepped_for_calibration_model(
+                self.TwoBlockComplexNet(), detector_set
+            )
 
             # now we actually callibrate the model
             example_input = torch.arange(27).reshape((1, 3, 3, 3))
@@ -1249,8 +1229,8 @@
             # get the specific report for input weight equalization
             input_weight_str, input_weight_dict = generated_report[test_input_weight_detector.get_detector_name()]
 
-            # we should have 4 layers looked at since 4 conv / linear layers
-            self.assertEqual(len(input_weight_dict), 4)
+            # we should have 5 layers looked at since 5 conv / linear layers
+            self.assertEqual(len(input_weight_dict), 5)
 
             # we can validate that the max and min values of the detector were recorded properly for the first one
             # this is because no data has been processed yet, so it should be values from original input
@@ -1269,20 +1249,69 @@
                     dimension_min = torch.amin(example_min, dim=ch_axis)
                     dimension_max = torch.amax(example_max, dim=ch_axis)
 
-                    self.assertEqual(input_range_info[InputWeightEqualizationDetector.PER_CHANNEL_MIN_KEY], dimension_min)
-                    self.assertEqual(input_range_info[InputWeightEqualizationDetector.PER_CHANNEL_MAX_KEY], dimension_max)
+                    # make sure per channel min and max are as expected
+                    per_channel_min = input_range_info[InputWeightEqualizationDetector.PER_CHANNEL_MIN_KEY]
+                    per_channel_max = input_range_info[InputWeightEqualizationDetector.PER_CHANNEL_MAX_KEY]
+                    self.assertEqual(per_channel_min, dimension_min)
+                    self.assertEqual(per_channel_max, dimension_max)
 
                     # make sure the global min and max were correctly recorded and presented
-                    self.assertEqual(input_range_info[InputWeightEqualizationDetector.GLOBAL_MIN_KEY], min(dimension_min))
-                    self.assertEqual(input_range_info[InputWeightEqualizationDetector.GLOBAL_MAX_KEY], max(dimension_max))
-
+                    global_min = input_range_info[InputWeightEqualizationDetector.GLOBAL_MIN_KEY]
+                    global_max = input_range_info[InputWeightEqualizationDetector.GLOBAL_MAX_KEY]
+                    self.assertEqual(global_min, min(dimension_min))
+                    self.assertEqual(global_max, max(dimension_max))
+
+                    input_ratio = torch.sqrt((per_channel_max - per_channel_min) / (global_max - global_min))
+                    # ensure comparision stat passed back is sqrt of range ratios
+                    # need to get the weight ratios first
+                    weight_range_info = block_1_lin_recs[InputWeightEqualizationDetector.WEIGHT_INFO_KEY]
+
+                    # get weight per channel and global info
+                    per_channel_min = weight_range_info[InputWeightEqualizationDetector.PER_CHANNEL_MIN_KEY]
+                    per_channel_max = weight_range_info[InputWeightEqualizationDetector.PER_CHANNEL_MAX_KEY]
+
+                    global_min = weight_range_info[InputWeightEqualizationDetector.GLOBAL_MIN_KEY]
+                    global_max = weight_range_info[InputWeightEqualizationDetector.GLOBAL_MAX_KEY]
+
+                    weight_ratio = torch.sqrt((per_channel_max - per_channel_min) / (global_max - global_min))
+
+                    # also get comp stat for this specific layer
+                    comp_stat = block_1_lin_recs[InputWeightEqualizationDetector.COMP_METRIC_KEY]
+
+                    weight_to_input_ratio = weight_ratio / input_ratio
+
+                    self.assertEqual(comp_stat, weight_to_input_ratio)
                     # only looking at the first example so can break
                     break
-=======
-                    if is_in_include_list:
-                        # make sure it has the observer attribute
-                        self.assertTrue(hasattr(module, InputWeightEqualizationDetector.DEFAULT_PRE_OBSERVER_NAME))
-                    else:
-                        # if it's not a supported type, it shouldn't have observer attached
-                        self.assertTrue(not hasattr(module, InputWeightEqualizationDetector.DEFAULT_PRE_OBSERVER_NAME))
->>>>>>> d94dee9d
+
+    @skipIfNoFBGEMM
+    def test_input_weight_equalization_report_gen_empty(self):
+        # tests report gen on a model that doesn't have any layers
+        # use fbgemm and create our model instance
+        # then create model report instance with detector
+        with override_quantized_engine('fbgemm'):
+            test_input_weight_detector = InputWeightEqualizationDetector(0.4)
+            detector_set = set([test_input_weight_detector])
+            # prepare the model for callibration
+            prepared_for_callibrate_model, model_report = self._get_prepped_for_calibration_model(self.ReluOnly(), detector_set)
+
+            # now we actually callibrate the model
+            example_input = torch.arange(27).reshape((1, 3, 3, 3))
+            example_input = example_input.to(torch.float)
+
+            prepared_for_callibrate_model(example_input)
+
+            # now get the report by running it through ModelReport instance
+            generated_report = model_report.generate_model_report(prepared_for_callibrate_model, True)
+
+            # check that sizes are appropriate only 1 detector
+            self.assertEqual(len(generated_report), 1)
+
+            # get the specific report for input weight equalization
+            input_weight_str, input_weight_dict = generated_report[test_input_weight_detector.get_detector_name()]
+
+            # we should have 0 layers since there is only a Relu
+            self.assertEqual(len(input_weight_dict), 0)
+
+            # make sure that the string only has two lines, as should be if no suggestions
+            self.assertEqual(input_weight_str.count("\n"), 2)