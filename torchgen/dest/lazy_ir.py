from abc import ABC
from typing import List, Union, Tuple
from dataclasses import dataclass
from torchgen.context import method_with_native_function
from torchgen.model import (
    Argument,
    BackendIndex,
    NativeFunction,
    NativeFunctionsGroup,
    Tag,
)
from torchgen.api.types import (
    BaseCType,
    OptionalCType,
    DispatcherSignature,
    VectorCType,
    kernel_signature,
    Binding,
)
import torchgen.api.dispatcher as dispatcher
from tools.codegen.api.translate import translate
from torchgen.api.lazy import (
    LazyIrSchema,
    LazyArgument,
    getValueT,
    isValueType,
    tensorListValueT,
)
from torchgen.dest.lazy_ts_lowering import ts_lowering_body


def node_ctor_arg_rvalue_string(arg: LazyArgument) -> str:
    """
    Given a LazyArgument,
    generate a c++ string for materializing an rvalue of that arg for passing into
    a lazy Node constructor.
    """

    if isValueType(arg.lazy_type):
        if isinstance(arg.lazy_type, BaseCType):
            if arg.is_wrapped_scalar:
                return f"node_{arg.name}"
            elif arg.lazy_type.type is tensorListValueT:
                return f"lazy_{arg.name}_tensorlist"
            elif arg.is_symint_or_list:
                cpp_type = arg.lazy_type.cpp_type()
                return (
                    f"{cpp_type}(std::dynamic_pointer_cast<torch::lazy::SymbolicIntNode>"
                    f"({arg.name}.toSymbolicIntNode())->node_, 0)"
                )
            return f"lazy_{arg.name}->GetIrValue()"
        elif isinstance(arg.lazy_type, OptionalCType):
            if arg.is_wrapped_scalar:
                return f"node_{arg.name}"
            return (
                f"lazy_{arg.name} ? "
                f"c10::make_optional(lazy_{arg.name}->GetIrValue()) : "
                "c10::nullopt"
            )
        else:
            raise AssertionError(
                f"TODO not sure if there are other valid types to handle here ({arg.lazy_type})"
            )
    else:
        if isinstance(arg.lazy_type, VectorCType) and isinstance(
            arg.lazy_type.elem, BaseCType
        ):
            return f"std::vector<{arg.lazy_type.elem.type}>({arg.name}.begin(), {arg.name}.end())"
        elif (
            isinstance(arg.lazy_type, OptionalCType)
            and isinstance(arg.lazy_type.elem, VectorCType)
            and isinstance(arg.lazy_type.elem.elem, BaseCType)
        ):
            return f"torch::lazy::ToOptionalVector<{arg.lazy_type.elem.elem.type}>({arg.name})"
        else:
            return f"{arg.name}"


def node_ctor_inputs(schema: LazyIrSchema) -> str:
    """
    Produce a formatted string with the arguments as passed into the constructor of a node class.
    """
    node_ctor_values = [
        node_ctor_arg_rvalue_string(arg) for arg in schema.filtered_args()
    ]
    return ", ".join(node_ctor_values)


def gen_fallback_code(schema: LazyIrSchema, overload_name: str) -> str:
    """
    Generate code that falls back to eager conditioned on a predicate
    """
    fallback_args = ",\n                ".join(
        [str(arg.name) for arg in schema.filtered_args(generator=True)]
    )
    if len(overload_name):
        aten_op_str = f"ATEN_OP2({schema.aten_name}, {overload_name})"
    else:
        aten_op_str = f"ATEN_OP({schema.aten_name})"
    or_has_generator = ""
    if schema.generator_arg:
        # generators are always optional and there is never more than one, at least currently
        or_has_generator = f" || ({schema.generator_arg.name}.has_value() && {schema.generator_arg.name}->defined())"
    return f"""
        if (force_eager_fallback({aten_symbol(schema)}){or_has_generator}) {{
            return at::native::call_fallback_fn<&ltc_eager_fallback, {aten_op_str}>::call(
                {fallback_args}
            );
        }}
"""


def aten_symbol(schema: LazyIrSchema) -> str:
    missing_interned_strings = {
        "sigmoid_backward",
    }
    if schema.aten_name in missing_interned_strings:
        return f'c10::Symbol::fromQualString("aten::{schema.aten_name}")'
    return f"at::aten::{schema.aten_name}"


@dataclass(frozen=True)
class GenLazyIR(ABC):
    backend_index: BackendIndex
    node_base: str

    @method_with_native_function
    def __call__(self, f: Union[NativeFunctionsGroup, NativeFunction]) -> List[str]:
        func = f.functional.func if isinstance(f, NativeFunctionsGroup) else f.func
        return self.gen(f)

    # there is no lowering functionality generated unless this IR base class is subclassed and
    # implemented as a backend-specific node
    def lowering_function(self, f: Union[NativeFunctionsGroup, NativeFunction]) -> str:
        return ""

    def can_be_reused_function(
        self, f: Union[NativeFunctionsGroup, NativeFunction], node_ctor_args: str
    ) -> str:
        return f"""bool CanBeReused({node_ctor_args}) const {{
    return false;
    }}"""

    def node_base_ctor_call(self, schema: LazyIrSchema) -> str:
        # backends can customize the way the node base class constructor is called,
        # as long as all of its arguments can be generated from information available from the schema
        base_ctor_value_args_list = []
        for arg in schema.filtered_args(values=True, scalars=False):
            if isinstance(arg.lazy_type, BaseCType) or isinstance(
                arg.lazy_type, VectorCType
            ):
                base_ctor_value_args_list.append(f"{arg.name}")
            elif isinstance(arg.lazy_type, OptionalCType):
                base_ctor_value_args_list.append(f"{arg.name}.value_or(kNullValue)")
            else:
                raise AssertionError(
                    f"Unsupported type ({arg.lazy_type}) - add support if necessary"
                )
        base_ctor_value_args = ", ".join(base_ctor_value_args_list)

        scalar_args = schema.filtered_args(values=False, scalars=True)
        scalar_hashes = ", ".join([f"{a.name}" for a in scalar_args])

        return f"""{self.node_base}(torch::lazy::OpKind({aten_symbol(schema)}),
              {{{base_ctor_value_args}}}, std::move(shapes),
              /* num_outputs */ {len(schema.returns)},
              torch::lazy::MHash({scalar_hashes}))"""

    def gen(self, f: Union[NativeFunctionsGroup, NativeFunction]) -> List[str]:
        # for now, we just want one IR class decl and soon after also the method defs
        # and we use the functional version not out/inplace.
        func = f.functional.func if isinstance(f, NativeFunctionsGroup) else f.func
        schema = LazyIrSchema(func)
        all_args = schema.filtered_args()
        value_args = schema.filtered_args(values=True, scalars=False)
        scalar_args = schema.filtered_args(values=False, scalars=True)

        node_ctor_args = ", ".join(
            [f"const {i.lazy_type.cpp_type()}& {i.name}" for i in all_args]
        )
        scalar_initializers = ",\n        ".join(
            [f"{a.name}({a.name})" for a in scalar_args]
        )
        comma_if_scalar_initializers = ",\n" if len(scalar_initializers) else ""
        scalar_decls = "\n  ".join(
            [
                f"std::string {a.name};"
                if a.lazy_type.cpp_type() == "c10::string_view"
                else f"{a.lazy_type.cpp_type()} {a.name};"
                for a in scalar_args
            ]
        )
        optional_values = [
            arg.name
            for arg in schema.filtered_args(values=True, scalars=False)
            if isinstance(arg.lazy_type, OptionalCType)
        ]
        has_optional_decls = "\n  ".join(
            [f"bool has_{value}: 1;" for value in optional_values]
        )
        has_optional_defs = "\n    ".join(
            [f"has_{value} = !!{value};" for value in optional_values]
        )
        members_to_string = []
        for arg in scalar_args:
            if isinstance(arg.lazy_type, OptionalCType):
                members_to_string.append(
                    f"""if ({arg.name}.has_value()) {{
      ss << ", {arg.name}=" << {arg.name}.value();
    }} else {{
      ss << ", {arg.name}=null";
    }}"""
                )
            else:
                members_to_string.append(f'ss << ", {arg.name}=" << {arg.name};')
        members_to_string_str = "\n    ".join(members_to_string)

        return [
            f"""\
class {schema.node_name} : public {self.node_base} {{
 public:
  static torch::lazy::OpKind ClassOpKind() {{
    return torch::lazy::OpKind({aten_symbol(schema)});
  }}

  {schema.node_name}({node_ctor_args}, std::vector<torch::lazy::Shape>&& shapes)

      : {self.node_base_ctor_call(schema)}{comma_if_scalar_initializers}
        {scalar_initializers}

  {{
    {has_optional_defs}
  }}

  std::string ToString() const override {{
    std::stringstream ss;
    ss << {self.node_base}::ToString();
    {members_to_string_str}
    return ss.str();
  }}

  {self.can_be_reused_function(f, node_ctor_args)}

  {self.lowering_function(f)}

  {scalar_decls}
  {has_optional_decls}

}};

""",
        ]


@dataclass(frozen=True)
class GenTSLazyIR(GenLazyIR):
    def lowering_function(self, f: Union[NativeFunctionsGroup, NativeFunction]) -> str:
        return f"""torch::lazy::TSOpVector Lower(std::shared_ptr<torch::jit::GraphFunction> function,
    torch::lazy::TSLoweringContext* loctx) const override {{
    {ts_lowering_body(f)}
  }}"""

    def can_be_reused_function(
        self, f: Union[NativeFunctionsGroup, NativeFunction], node_ctor_args: str
    ) -> str:
        func = f.functional.func if isinstance(f, NativeFunctionsGroup) else f.func
        schema = LazyIrSchema(func)

        value_comparsion = []
        for arg in schema.positional_values:
            if isinstance(arg.lazy_type, OptionalCType):
                value_comparsion.append(
                    f"operand(i++) == {arg.name}.value_or(kNullValue)"
                )
            else:
                value_comparsion.append(f"operand(i++) == {arg.name}")
        for arg in schema.positional_scalars:
            value_comparsion.append(f"this->{arg.name} == {arg.name}")
        for arg in schema.keyword_values:
            value_comparsion.append(f"operand(i++) == {arg.name}")
        for arg in schema.keyword_scalars:
            value_comparsion.append(f"this->{arg.name} == {arg.name}")
        value_comparsion_str = " &&\n        ".join(value_comparsion)

        return f"""bool CanBeReused({node_ctor_args}) const {{
    size_t i = 0;
    return ({value_comparsion_str});
  }}"""


<<<<<<< HEAD:torchgen/dest/lazy_ir.py
=======
def lazy_tensor_decls(value_args: List[LazyArgument], tensor_class: str) -> str:
    lazy_tensor_decls: List[str] = []
    for arg in value_args:
        if arg.is_wrapped_scalar:
            # no lazy tensor wrapper for scalars that are promoted to IR values
            continue
        elif isinstance(arg.lazy_type, BaseCType):
            if arg.lazy_type.type is tensorListValueT:
                lazy_tensor_decls.append(
                    f"auto lazy_{arg.name}_tensorlist = torch::lazy::GetTensorList({arg.name});"
                )
            else:
                lazy_tensor_decls.append(
                    f"{tensor_class}Ptr lazy_{arg.name} = "
                    f"torch::lazy::GetLtcTensorOrCreateForWrappedNumber({arg.name}, *common_device);"
                )
        elif isinstance(arg.lazy_type, OptionalCType):
            # TODO(alanwaketan): Maybe we want to apply GetLtcTensorOrCreateForWrappedNumber here, but hold it
            # until we encounter a real world example.
            lazy_tensor_decls.append(
                f"    {tensor_class}Ptr lazy_{arg.name} = torch::lazy::TryGetLtcTensor({arg.name}.value_or(at::Tensor()));"
            )
        else:
            raise AssertionError(
                f"TODO not sure if there are other valid types to handle here ({arg.lazy_type})"
            )
    return ("\n        ").join(lazy_tensor_decls)


# converts  all tensor-like arguments to meta tensors. Returns:
# (1) a string containing all of the logic that does the conversions.
# (2) a context, to be used by translate(), with all of the relevant bindings.
def convert_to_meta_tensors(sig: DispatcherSignature) -> Tuple[str, List[Binding]]:
    context: List[Binding] = []
    unwrapped_tensor_args: List[str] = []
    for arg in sig.arguments():
        if isinstance(arg.argument, Argument) and arg.argument.type.is_tensor_like():
            unwrapped_name = f"{arg.name}_meta"
            unwrapped_tensor_args.append(
                f"auto {unwrapped_name} = at::native::to_meta({arg.name});"
            )
            context.append(arg.with_name(unwrapped_name))
        else:
            context.append(arg)
    unwrap_tensor_args_str = "\n        ".join(unwrapped_tensor_args)
    return unwrap_tensor_args_str, context


>>>>>>> d7fb69c729 ([prototype] integrate functionalization <> LTC torchscript backend):tools/codegen/dest/lazy_ir.py
@dataclass(frozen=True)
class GenLazyNativeFuncDefinition:
    class_method_name: str
    backend_index: BackendIndex
    tensor_class: str
    gen_forced_fallback_code: bool
    backend_namespace: str
    get_tensorlist: str
    get_tensor_or_wrap_number: str
    try_get_tensor: str
    metrics_counter: str
    create_tensor: str
    create_from_first_tensor: bool
    create_aten_from_ltc_tensor: str
    tuple_aten_from_ltc_tensors: str
    lazy_tensor_ptr: str
    get_device_fn: str

    def lazy_tensor_decls(self, func: NativeFunction, schema: LazyIrSchema) -> str:
        value_args = schema.filtered_args(values=True, scalars=False)
        # Generates lazy_{name} variables for LazyTensors wrapping input tensors
        lazy_tensor_decls: List[str] = []
        for arg in value_args:
            if arg.is_wrapped_scalar:
                if isinstance(arg.lazy_type, OptionalCType):
                    lazy_tensor_decls.append(
                        f"""auto node_{arg.name} = {arg.name} ?
                c10::make_optional(torch::lazy::LazyGraphExecutor::Get()->GetIrValueForScalarFromCodegen(*{arg.name})):
                c10::nullopt;"""
                    )
                else:
                    lazy_tensor_decls.append(
                        f"""auto node_{arg.name} =
                torch::lazy::LazyGraphExecutor::Get()->GetIrValueForScalarFromCodegen({arg.name});"""
                    )
            elif arg.is_symint_or_list:
                continue  # values are extracted in isValueType
            elif isinstance(arg.lazy_type, BaseCType):
                if arg.lazy_type.type is tensorListValueT:
                    lazy_tensor_decls.append(
                        f"auto lazy_{arg.name}_tensorlist = "
                        f"{self.backend_namespace}::{self.get_tensorlist}({arg.name});"
                    )
                else:
                    lazy_tensor_decls.append(
                        f"{self.lazy_tensor_ptr} lazy_{arg.name} = "
                        f"{self.backend_namespace}::{self.get_tensor_or_wrap_number}({arg.name}, *common_device);"
                    )
            elif isinstance(arg.lazy_type, OptionalCType):
                # TODO(alanwaketan): Maybe we want to apply GetLtcTensorOrCreateForWrappedNumber here, but hold it
                # until we encounter a real world example.
                lazy_tensor_decls.append(
                    f"{self.lazy_tensor_ptr} lazy_{arg.name} = "
                    f"{self.backend_namespace}::{self.try_get_tensor}({arg.name}.value_or(at::Tensor()));"
                )
            else:
                raise AssertionError(
                    f"TODO not sure if there are other valid types to handle here ({arg.lazy_type})"
                )
        return ("\n        ").join(lazy_tensor_decls)

    def force_eager_fallback(self, func: NativeFunction, schema: LazyIrSchema) -> str:
        if self.gen_forced_fallback_code:
            return gen_fallback_code(schema, overload_name=func.func.name.overload_name)
        return ""

    def metrics(self, func: NativeFunction, schema: LazyIrSchema) -> str:
        return f"{self.metrics_counter};"

    def get_device(self, func: NativeFunction, schema: LazyIrSchema) -> str:
        value_args = schema.filtered_args(values=True, scalars=False)
        value_types_names = [f"{a.name}" for a in value_args if not a.is_wrapped_scalar]
        assert (
            len(value_types_names) > 0
        ), "Code below assumes there is at least one tensor arg"
        return f"""auto common_device = {self.get_device_fn}({', '.join(value_types_names)});
        TORCH_INTERNAL_ASSERT(common_device);
        """

    def shape_inference(self, func: NativeFunction, schema: LazyIrSchema) -> str:
        metadata = self.backend_index.get_kernel(func)
        assert metadata is not None
        all_args = schema.filtered_args()
        returns_length = len(schema.returns)
<<<<<<< HEAD:torchgen/dest/lazy_ir.py
        # call the meta kernel if it exists, to compute output shape/dtype for our IR
        if func.structured or func.structured_delegate is not None:
<<<<<<< HEAD
=======

        # Note [Generated LTC Shape Functions]
        # LTC uses meta tensors from core to do shape inference when possible, and otherwise
        # we generate a shape function declaration that needs to be manually implemented.
        # How do we detect which ops are eligible to use meta tensors?
        # In general we should be able to use meta tensors not just on structured operators,
        # but also on composite operators that are implemented in terms of structured kernels.
        # We don't currently have a way of knowing at codegen time which ops are implemented that way.
        # This is the case for all view and view_copy operators however, so we're going to
        # use them specifically for al of the view_copy ops (instead of manually writing shape rules for all of them).
        is_view_copy_op = func.tag == Tag.view_copy
        is_structured = func.structured or func.structured_delegate is not None
        if is_structured or is_view_copy_op:
>>>>>>> d7fb69c729 ([prototype] integrate functionalization <> LTC torchscript backend):tools/codegen/dest/lazy_ir.py
            meta_out = """std::vector<Shape> shapes{Shape(out_meta.scalar_type(), out_meta.sizes().vec())};"""
=======
            meta_out = """std::vector<torch::lazy::Shape> shapes{
        torch::lazy::Shape(out_meta.scalar_type(), out_meta.sizes().vec())};"""
>>>>>>> 78a2a31a
            if returns_length > 1:

                def this_shape(i: int) -> str:
                    return f"torch::lazy::Shape(std::get<{i}>(out_meta).scalar_type(), std::get<{i}>(out_meta).sizes().vec())"

                shapes_str = ",".join([this_shape(i) for i in range(returns_length)])
                meta_out = "std::vector<torch::lazy::Shape> shapes{" + shapes_str + "};"

<<<<<<< HEAD:torchgen/dest/lazy_ir.py
            shape_str = f"""auto out_meta = at::meta::{schema.aten_name}({', '.join(str(a.name) for a in all_args)});
<<<<<<< HEAD
=======
            # Convert tensor args to the meta device and call it.
            # (We can't pass in the input tensors directly, because they are "functional wrappers".
            # If any of the meta kernels call a tensor op and redispatch, we don't want to hit the functionalize kernels.)
            # Even at::meta:: functions might redispatch, e.g. if they call into view ops.
            dispatcher_sig = DispatcherSignature.from_schema(func.func)
            meta_conversion_str, meta_call_ctx = convert_to_meta_tensors(dispatcher_sig)
            meta_call_args = [
                e.expr
                for e in translate(
                    meta_call_ctx, dispatcher_sig.arguments(), method=False
                )
            ]
            dispatch_ns = "meta" if is_structured else "compositeexplicitautograd"
            # view_copy ops always have a CompositeExplicitAutograd kernel
            meta_str = f"""\
        {meta_conversion_str}
        auto out_meta = at::{dispatch_ns}::{schema.aten_name}({', '.join(meta_call_args)});
>>>>>>> d7fb69c729 ([prototype] integrate functionalization <> LTC torchscript backend):tools/codegen/dest/lazy_ir.py
        {meta_out}"""
=======
            {meta_out}"""
>>>>>>> 78a2a31a
        else:
            shape_sig = ComputeShapeSignature(metadata.kernel, func)
            shape_str = f"""
            auto shapes = {shape_sig.shape_call};"""

        shape_str += f"""
            TORCH_INTERNAL_ASSERT(shapes.size() == {returns_length});"""

        # Calculating which dimensions are symbolic
        func_schema_str = "aten::" + str(func.func)
        shape_str += f"""
            if(torch::lazy::symbolicShapeEnabled()){{
                std::vector<torch::jit::IValue> inputs = {{ {', '.join(str(a.name) for a in all_args)} }};
                char* schema_str = "{func_schema_str}";
                applySymbolicShapesOnLT(schema_str, inputs, shapes);
            }}
        """
        return shape_str

    def build_ir_node(self, func: NativeFunction, schema: LazyIrSchema) -> str:
        node_ctor_input_str = node_ctor_inputs(schema)
        return f"""torch::lazy::NodePtr node = torch::lazy::ReuseNode<{schema.node_name}>({node_ctor_input_str});
        if (!node) {{
            {self.shape_inference(func, schema)}
            node = torch::lazy::MakeNode<{schema.node_name}>({node_ctor_input_str}, std::move(shapes));
            CacheNode(node);
        }}
        """

    def create_lazy_tensor(self, first_tensor_name: str) -> str:
        # xla uses an instance method for tensor creation, for the time being
        if self.create_from_first_tensor:
            # TODO(whc) remove this if XLA switches to using static method for creation
            return f"{first_tensor_name}.{self.create_tensor}"
        return f"{self.backend_namespace}::{self.create_tensor}"

    def return_aten_tensor(self, func: NativeFunction, schema: LazyIrSchema) -> str:
        returns_length = len(schema.returns)
        value_args = schema.filtered_args(values=True, scalars=False)
        value_types_names = [f"{a.name}" for a in value_args if not a.is_wrapped_scalar]
        assert (
            len(value_types_names) > 0
        ), "Code below assumes there is at least one tensor arg"
        first_tensor_name = value_types_names[0]
        bridge_str = f"""auto result = {self.create_aten_from_ltc_tensor}(
                {self.create_lazy_tensor(first_tensor_name)}(std::move(node), *common_device));"""

        if returns_length > 1:
            bridge_str = f"""std::vector<{self.lazy_tensor_ptr}> lazy_tensors;
        for (int i = 0; i < {returns_length}; i++) {{
            lazy_tensors.push_back({self.create_lazy_tensor(first_tensor_name)}({getValueT()}(node, i), *common_device));
        }}
        auto result = {self.tuple_aten_from_ltc_tensors}<{returns_length}>(lazy_tensors);"""

        if schema.name.name.inplace or func.func.is_out_fn():
            assert returns_length == 1, (
                "We assumed there was no such case where an op is an in-place variant "
                f"and has tuple outputs, but got tuple of len {returns_length}."
            )
            bridge_str = f"""lazy_{first_tensor_name}->SetInPlaceIrValue(node);
        auto& result = {first_tensor_name};"""

        bridge_str += """
        return result;"""
        return bridge_str

    @method_with_native_function
    def __call__(self, func: NativeFunction) -> List[str]:
        sig = kernel_signature(func, self.backend_index)
        metadata = self.backend_index.get_kernel(func)
        assert metadata is not None
        schema = LazyIrSchema(func.func)
        return [
            f"""\
    {sig.decl(name=f"{self.class_method_name}::{metadata.kernel}")} {{
        {self.force_eager_fallback(func, schema)}
        {self.metrics(func, schema)}
        {self.get_device(func, schema)}
        {self.lazy_tensor_decls(func, schema)}
        {self.build_ir_node(func, schema)}
        {self.return_aten_tensor(func, schema)}
    }};\n
    """
        ]


class ComputeShapeSignature:
    """
    Here we use the base name as the suffix of the signature to avoid generating for in-place variants.
    """

    def __init__(self, kernel_name: str, f: NativeFunction):
        self.__schema = LazyIrSchema(f.func)
        self.__dispatch_args = ", ".join(
            [a.decl() for a in dispatcher.arguments(f.func)]
        )
        self.__call_args = ", ".join(
            [f"{arg.name}" for arg in self.__schema.filtered_args(generator=True)]
        )
        self.__kernel_name = kernel_name

    def __decl_suffix(self) -> str:
        return f"{self.__kernel_name}({self.__dispatch_args})"

    def __call_suffix(self) -> str:
        return f"{self.__kernel_name}({self.__call_args})"

    @property
    def shape_decl(self) -> str:
        return f"TORCH_API std::vector<torch::lazy::Shape> compute_shape_{self.__decl_suffix()}"

    @property
    def shape_call(self) -> str:
        return f"torch::lazy::compute_shape_{self.__call_suffix()}"


@dataclass(frozen=True)
class GenLazyShapeInferenceDefinition:
    backend_index: BackendIndex
    tensor_class: str

    @method_with_native_function
    def __call__(self, f: NativeFunction) -> List[str]:
        sig = kernel_signature(f, self.backend_index)
        metadata = self.backend_index.get_kernel(f)
        assert metadata is not None

        # See Note [Generated LTC Shape Functions]
        is_view_copy_op = (
            f.tag == Tag.view_copy and f.has_composite_explicit_autograd_kernel
        )
        is_structured = f.structured or f.structured_delegate is not None
        if is_structured or is_view_copy_op:
            return []
        else:
            shape_sig = ComputeShapeSignature(metadata.kernel, f)
            return ["\n".join([f"{shape_sig.shape_decl};"])]<|MERGE_RESOLUTION|>--- conflicted
+++ resolved
@@ -1,5 +1,6 @@
 from abc import ABC
 from typing import List, Union, Tuple
+import itertools
 from dataclasses import dataclass
 from torchgen.context import method_with_native_function
 from torchgen.model import (
@@ -7,18 +8,17 @@
     BackendIndex,
     NativeFunction,
     NativeFunctionsGroup,
-    Tag,
 )
 from torchgen.api.types import (
     BaseCType,
+    Binding,
+    DispatcherSignature,
     OptionalCType,
-    DispatcherSignature,
     VectorCType,
     kernel_signature,
-    Binding,
 )
 import torchgen.api.dispatcher as dispatcher
-from tools.codegen.api.translate import translate
+from torchgen.api.translate import translate
 from torchgen.api.lazy import (
     LazyIrSchema,
     LazyArgument,
@@ -118,207 +118,6 @@
         return f'c10::Symbol::fromQualString("aten::{schema.aten_name}")'
     return f"at::aten::{schema.aten_name}"
 
-
-@dataclass(frozen=True)
-class GenLazyIR(ABC):
-    backend_index: BackendIndex
-    node_base: str
-
-    @method_with_native_function
-    def __call__(self, f: Union[NativeFunctionsGroup, NativeFunction]) -> List[str]:
-        func = f.functional.func if isinstance(f, NativeFunctionsGroup) else f.func
-        return self.gen(f)
-
-    # there is no lowering functionality generated unless this IR base class is subclassed and
-    # implemented as a backend-specific node
-    def lowering_function(self, f: Union[NativeFunctionsGroup, NativeFunction]) -> str:
-        return ""
-
-    def can_be_reused_function(
-        self, f: Union[NativeFunctionsGroup, NativeFunction], node_ctor_args: str
-    ) -> str:
-        return f"""bool CanBeReused({node_ctor_args}) const {{
-    return false;
-    }}"""
-
-    def node_base_ctor_call(self, schema: LazyIrSchema) -> str:
-        # backends can customize the way the node base class constructor is called,
-        # as long as all of its arguments can be generated from information available from the schema
-        base_ctor_value_args_list = []
-        for arg in schema.filtered_args(values=True, scalars=False):
-            if isinstance(arg.lazy_type, BaseCType) or isinstance(
-                arg.lazy_type, VectorCType
-            ):
-                base_ctor_value_args_list.append(f"{arg.name}")
-            elif isinstance(arg.lazy_type, OptionalCType):
-                base_ctor_value_args_list.append(f"{arg.name}.value_or(kNullValue)")
-            else:
-                raise AssertionError(
-                    f"Unsupported type ({arg.lazy_type}) - add support if necessary"
-                )
-        base_ctor_value_args = ", ".join(base_ctor_value_args_list)
-
-        scalar_args = schema.filtered_args(values=False, scalars=True)
-        scalar_hashes = ", ".join([f"{a.name}" for a in scalar_args])
-
-        return f"""{self.node_base}(torch::lazy::OpKind({aten_symbol(schema)}),
-              {{{base_ctor_value_args}}}, std::move(shapes),
-              /* num_outputs */ {len(schema.returns)},
-              torch::lazy::MHash({scalar_hashes}))"""
-
-    def gen(self, f: Union[NativeFunctionsGroup, NativeFunction]) -> List[str]:
-        # for now, we just want one IR class decl and soon after also the method defs
-        # and we use the functional version not out/inplace.
-        func = f.functional.func if isinstance(f, NativeFunctionsGroup) else f.func
-        schema = LazyIrSchema(func)
-        all_args = schema.filtered_args()
-        value_args = schema.filtered_args(values=True, scalars=False)
-        scalar_args = schema.filtered_args(values=False, scalars=True)
-
-        node_ctor_args = ", ".join(
-            [f"const {i.lazy_type.cpp_type()}& {i.name}" for i in all_args]
-        )
-        scalar_initializers = ",\n        ".join(
-            [f"{a.name}({a.name})" for a in scalar_args]
-        )
-        comma_if_scalar_initializers = ",\n" if len(scalar_initializers) else ""
-        scalar_decls = "\n  ".join(
-            [
-                f"std::string {a.name};"
-                if a.lazy_type.cpp_type() == "c10::string_view"
-                else f"{a.lazy_type.cpp_type()} {a.name};"
-                for a in scalar_args
-            ]
-        )
-        optional_values = [
-            arg.name
-            for arg in schema.filtered_args(values=True, scalars=False)
-            if isinstance(arg.lazy_type, OptionalCType)
-        ]
-        has_optional_decls = "\n  ".join(
-            [f"bool has_{value}: 1;" for value in optional_values]
-        )
-        has_optional_defs = "\n    ".join(
-            [f"has_{value} = !!{value};" for value in optional_values]
-        )
-        members_to_string = []
-        for arg in scalar_args:
-            if isinstance(arg.lazy_type, OptionalCType):
-                members_to_string.append(
-                    f"""if ({arg.name}.has_value()) {{
-      ss << ", {arg.name}=" << {arg.name}.value();
-    }} else {{
-      ss << ", {arg.name}=null";
-    }}"""
-                )
-            else:
-                members_to_string.append(f'ss << ", {arg.name}=" << {arg.name};')
-        members_to_string_str = "\n    ".join(members_to_string)
-
-        return [
-            f"""\
-class {schema.node_name} : public {self.node_base} {{
- public:
-  static torch::lazy::OpKind ClassOpKind() {{
-    return torch::lazy::OpKind({aten_symbol(schema)});
-  }}
-
-  {schema.node_name}({node_ctor_args}, std::vector<torch::lazy::Shape>&& shapes)
-
-      : {self.node_base_ctor_call(schema)}{comma_if_scalar_initializers}
-        {scalar_initializers}
-
-  {{
-    {has_optional_defs}
-  }}
-
-  std::string ToString() const override {{
-    std::stringstream ss;
-    ss << {self.node_base}::ToString();
-    {members_to_string_str}
-    return ss.str();
-  }}
-
-  {self.can_be_reused_function(f, node_ctor_args)}
-
-  {self.lowering_function(f)}
-
-  {scalar_decls}
-  {has_optional_decls}
-
-}};
-
-""",
-        ]
-
-
-@dataclass(frozen=True)
-class GenTSLazyIR(GenLazyIR):
-    def lowering_function(self, f: Union[NativeFunctionsGroup, NativeFunction]) -> str:
-        return f"""torch::lazy::TSOpVector Lower(std::shared_ptr<torch::jit::GraphFunction> function,
-    torch::lazy::TSLoweringContext* loctx) const override {{
-    {ts_lowering_body(f)}
-  }}"""
-
-    def can_be_reused_function(
-        self, f: Union[NativeFunctionsGroup, NativeFunction], node_ctor_args: str
-    ) -> str:
-        func = f.functional.func if isinstance(f, NativeFunctionsGroup) else f.func
-        schema = LazyIrSchema(func)
-
-        value_comparsion = []
-        for arg in schema.positional_values:
-            if isinstance(arg.lazy_type, OptionalCType):
-                value_comparsion.append(
-                    f"operand(i++) == {arg.name}.value_or(kNullValue)"
-                )
-            else:
-                value_comparsion.append(f"operand(i++) == {arg.name}")
-        for arg in schema.positional_scalars:
-            value_comparsion.append(f"this->{arg.name} == {arg.name}")
-        for arg in schema.keyword_values:
-            value_comparsion.append(f"operand(i++) == {arg.name}")
-        for arg in schema.keyword_scalars:
-            value_comparsion.append(f"this->{arg.name} == {arg.name}")
-        value_comparsion_str = " &&\n        ".join(value_comparsion)
-
-        return f"""bool CanBeReused({node_ctor_args}) const {{
-    size_t i = 0;
-    return ({value_comparsion_str});
-  }}"""
-
-
-<<<<<<< HEAD:torchgen/dest/lazy_ir.py
-=======
-def lazy_tensor_decls(value_args: List[LazyArgument], tensor_class: str) -> str:
-    lazy_tensor_decls: List[str] = []
-    for arg in value_args:
-        if arg.is_wrapped_scalar:
-            # no lazy tensor wrapper for scalars that are promoted to IR values
-            continue
-        elif isinstance(arg.lazy_type, BaseCType):
-            if arg.lazy_type.type is tensorListValueT:
-                lazy_tensor_decls.append(
-                    f"auto lazy_{arg.name}_tensorlist = torch::lazy::GetTensorList({arg.name});"
-                )
-            else:
-                lazy_tensor_decls.append(
-                    f"{tensor_class}Ptr lazy_{arg.name} = "
-                    f"torch::lazy::GetLtcTensorOrCreateForWrappedNumber({arg.name}, *common_device);"
-                )
-        elif isinstance(arg.lazy_type, OptionalCType):
-            # TODO(alanwaketan): Maybe we want to apply GetLtcTensorOrCreateForWrappedNumber here, but hold it
-            # until we encounter a real world example.
-            lazy_tensor_decls.append(
-                f"    {tensor_class}Ptr lazy_{arg.name} = torch::lazy::TryGetLtcTensor({arg.name}.value_or(at::Tensor()));"
-            )
-        else:
-            raise AssertionError(
-                f"TODO not sure if there are other valid types to handle here ({arg.lazy_type})"
-            )
-    return ("\n        ").join(lazy_tensor_decls)
-
-
 # converts  all tensor-like arguments to meta tensors. Returns:
 # (1) a string containing all of the logic that does the conversions.
 # (2) a context, to be used by translate(), with all of the relevant bindings.
@@ -338,7 +137,185 @@
     return unwrap_tensor_args_str, context
 
 
->>>>>>> d7fb69c729 ([prototype] integrate functionalization <> LTC torchscript backend):tools/codegen/dest/lazy_ir.py
+@dataclass(frozen=True)
+class GenLazyIR(ABC):
+    backend_index: BackendIndex
+    node_base: str
+
+    @method_with_native_function
+    def __call__(self, f: Union[NativeFunctionsGroup, NativeFunction]) -> List[str]:
+        func = f.functional.func if isinstance(f, NativeFunctionsGroup) else f.func
+        return self.gen(f)
+
+    # there is no lowering functionality generated unless this IR base class is subclassed and
+    # implemented as a backend-specific node
+    def lowering_function(self, f: Union[NativeFunctionsGroup, NativeFunction]) -> str:
+        return ""
+
+    def can_be_reused_function(
+        self, f: Union[NativeFunctionsGroup, NativeFunction], node_ctor_args: str
+    ) -> str:
+        return f"""bool CanBeReused({node_ctor_args}) const {{
+    return false;
+    }}"""
+
+    def node_base_ctor_call(self, schema: LazyIrSchema) -> str:
+        # backends can customize the way the node base class constructor is called,
+        # as long as all of its arguments can be generated from information available from the schema
+        base_ctor_value_args_list = []
+        for arg in schema.filtered_args(values=True, scalars=False):
+            if isinstance(arg.lazy_type, BaseCType) or isinstance(
+                arg.lazy_type, VectorCType
+            ):
+                base_ctor_value_args_list.append(f"{arg.name}")
+            elif isinstance(arg.lazy_type, OptionalCType):
+                base_ctor_value_args_list.append(f"{arg.name}.value_or(kNullValue)")
+            else:
+                raise AssertionError(
+                    f"Unsupported type ({arg.lazy_type}) - add support if necessary"
+                )
+        base_ctor_value_args = ", ".join(base_ctor_value_args_list)
+
+        scalar_args = schema.filtered_args(values=False, scalars=True)
+        scalar_hashes = ", ".join([f"{a.name}" for a in scalar_args])
+
+        return f"""{self.node_base}(torch::lazy::OpKind({aten_symbol(schema)}),
+              {{{base_ctor_value_args}}}, std::move(shapes),
+              /* num_outputs */ {len(schema.returns)},
+              torch::lazy::MHash({scalar_hashes}))"""
+
+    def gen(self, f: Union[NativeFunctionsGroup, NativeFunction]) -> List[str]:
+        # for now, we just want one IR class decl and soon after also the method defs
+        # and we use the functional version not out/inplace.
+        func = f.functional.func if isinstance(f, NativeFunctionsGroup) else f.func
+        schema = LazyIrSchema(func)
+        all_args = schema.filtered_args()
+        value_args = schema.filtered_args(values=True, scalars=False)
+        scalar_args = schema.filtered_args(values=False, scalars=True)
+
+        node_ctor_args = ", ".join(
+            [f"const {i.lazy_type.cpp_type()}& {i.name}" for i in all_args]
+        )
+        scalar_initializers = ",\n        ".join(
+            [
+                # This should probably happen through a translate() call instead.
+                # This code just hardcodes the rule for mapping optional<string_view> -> optional<string>
+                f"{a.name}({a.name}.has_value() ? c10::make_optional(std::string(*{a.name})) : c10::nullopt)"
+                if a.lazy_type.cpp_type() == "c10::optional<c10::string_view>"
+                else f"{a.name}({a.name})"
+                for a in scalar_args
+            ]
+        )
+        comma_if_scalar_initializers = ",\n" if len(scalar_initializers) else ""
+        scalar_decls = "\n  ".join(
+            [
+                f"std::string {a.name};"
+                if a.lazy_type.cpp_type() == "c10::string_view"
+                else f"c10::optional<std::string> {a.name};"
+                if a.lazy_type.cpp_type() == "c10::optional<c10::string_view>"
+                else f"{a.lazy_type.cpp_type()} {a.name};"
+                for a in scalar_args
+            ]
+        )
+        optional_values = [
+            arg.name
+            for arg in schema.filtered_args(values=True, scalars=False)
+            if isinstance(arg.lazy_type, OptionalCType)
+        ]
+        has_optional_decls = "\n  ".join(
+            [f"bool has_{value}: 1;" for value in optional_values]
+        )
+        has_optional_defs = "\n    ".join(
+            [f"has_{value} = !!{value};" for value in optional_values]
+        )
+        members_to_string = []
+        for arg in scalar_args:
+            if isinstance(arg.lazy_type, OptionalCType):
+                members_to_string.append(
+                    f"""if ({arg.name}.has_value()) {{
+      ss << ", {arg.name}=" << {arg.name}.value();
+    }} else {{
+      ss << ", {arg.name}=null";
+    }}"""
+                )
+            else:
+                members_to_string.append(f'ss << ", {arg.name}=" << {arg.name};')
+        members_to_string_str = "\n    ".join(members_to_string)
+
+        return [
+            f"""\
+class {schema.node_name} : public {self.node_base} {{
+ public:
+  static torch::lazy::OpKind ClassOpKind() {{
+    return torch::lazy::OpKind({aten_symbol(schema)});
+  }}
+
+  {schema.node_name}({node_ctor_args}, std::vector<torch::lazy::Shape>&& shapes)
+
+      : {self.node_base_ctor_call(schema)}{comma_if_scalar_initializers}
+        {scalar_initializers}
+
+  {{
+    {has_optional_defs}
+  }}
+
+  std::string ToString() const override {{
+    std::stringstream ss;
+    ss << {self.node_base}::ToString();
+    {members_to_string_str}
+    return ss.str();
+  }}
+
+  {self.can_be_reused_function(f, node_ctor_args)}
+
+  {self.lowering_function(f)}
+
+  {scalar_decls}
+  {has_optional_decls}
+
+}};
+
+""",
+        ]
+
+
+@dataclass(frozen=True)
+class GenTSLazyIR(GenLazyIR):
+    def lowering_function(self, f: Union[NativeFunctionsGroup, NativeFunction]) -> str:
+        return f"""torch::lazy::TSOpVector Lower(std::shared_ptr<torch::jit::GraphFunction> function,
+    torch::lazy::TSLoweringContext* loctx) const override {{
+    {ts_lowering_body(f)}
+  }}"""
+
+    def can_be_reused_function(
+        self, f: Union[NativeFunctionsGroup, NativeFunction], node_ctor_args: str
+    ) -> str:
+        func = f.functional.func if isinstance(f, NativeFunctionsGroup) else f.func
+        schema = LazyIrSchema(func)
+
+        value_comparsion = []
+        for arg in itertools.chain(schema.positional_values, schema.keyword_values):
+            if isinstance(arg.lazy_type, OptionalCType):
+                value_comparsion.append(
+                    f"operand(i++) == {arg.name}.value_or(kNullValue)"
+                )
+            else:
+                value_comparsion.append(f"operand(i++) == {arg.name}")
+        for arg in itertools.chain(schema.positional_scalars, schema.keyword_scalars):
+            if isinstance(arg.lazy_type, OptionalCType):
+                value_comparsion.append(
+                    f"(!this->{arg.name} && !{arg.name}) || (this->{arg.name} && {arg.name} && *(this->{arg.name}) == *{arg.name})"
+                )
+            else:
+                value_comparsion.append(f"this->{arg.name} == {arg.name}")
+        value_comparsion_str = " &&\n        ".join(value_comparsion)
+
+        return f"""bool CanBeReused({node_ctor_args}) const {{
+    size_t i = 0;
+    return ({value_comparsion_str});
+  }}"""
+
+
 @dataclass(frozen=True)
 class GenLazyNativeFuncDefinition:
     class_method_name: str
@@ -423,12 +400,7 @@
         assert metadata is not None
         all_args = schema.filtered_args()
         returns_length = len(schema.returns)
-<<<<<<< HEAD:torchgen/dest/lazy_ir.py
         # call the meta kernel if it exists, to compute output shape/dtype for our IR
-        if func.structured or func.structured_delegate is not None:
-<<<<<<< HEAD
-=======
-
         # Note [Generated LTC Shape Functions]
         # LTC uses meta tensors from core to do shape inference when possible, and otherwise
         # we generate a shape function declaration that needs to be manually implemented.
@@ -438,15 +410,10 @@
         # We don't currently have a way of knowing at codegen time which ops are implemented that way.
         # This is the case for all view and view_copy operators however, so we're going to
         # use them specifically for al of the view_copy ops (instead of manually writing shape rules for all of them).
-        is_view_copy_op = func.tag == Tag.view_copy
+        is_view_copy_op = 'view_copy' in func.tags
         is_structured = func.structured or func.structured_delegate is not None
         if is_structured or is_view_copy_op:
->>>>>>> d7fb69c729 ([prototype] integrate functionalization <> LTC torchscript backend):tools/codegen/dest/lazy_ir.py
             meta_out = """std::vector<Shape> shapes{Shape(out_meta.scalar_type(), out_meta.sizes().vec())};"""
-=======
-            meta_out = """std::vector<torch::lazy::Shape> shapes{
-        torch::lazy::Shape(out_meta.scalar_type(), out_meta.sizes().vec())};"""
->>>>>>> 78a2a31a
             if returns_length > 1:
 
                 def this_shape(i: int) -> str:
@@ -455,10 +422,6 @@
                 shapes_str = ",".join([this_shape(i) for i in range(returns_length)])
                 meta_out = "std::vector<torch::lazy::Shape> shapes{" + shapes_str + "};"
 
-<<<<<<< HEAD:torchgen/dest/lazy_ir.py
-            shape_str = f"""auto out_meta = at::meta::{schema.aten_name}({', '.join(str(a.name) for a in all_args)});
-<<<<<<< HEAD
-=======
             # Convert tensor args to the meta device and call it.
             # (We can't pass in the input tensors directly, because they are "functional wrappers".
             # If any of the meta kernels call a tensor op and redispatch, we don't want to hit the functionalize kernels.)
@@ -471,16 +434,16 @@
                     meta_call_ctx, dispatcher_sig.arguments(), method=False
                 )
             ]
-            dispatch_ns = "meta" if is_structured else "compositeexplicitautograd"
-            # view_copy ops always have a CompositeExplicitAutograd kernel
-            meta_str = f"""\
+            if is_view_copy_op:
+                # view_copy ops always have a CompositeExplicitAutogradNonFunctional kernel
+                assert func.has_composite_explicit_autograd_non_functional_kernel
+                dispatch_ns = "compositeexplicitautogradnonfunctional"
+            else:
+                dispatch_ns = "meta"
+            shape_str = f"""\
         {meta_conversion_str}
         auto out_meta = at::{dispatch_ns}::{schema.aten_name}({', '.join(meta_call_args)});
->>>>>>> d7fb69c729 ([prototype] integrate functionalization <> LTC torchscript backend):tools/codegen/dest/lazy_ir.py
         {meta_out}"""
-=======
-            {meta_out}"""
->>>>>>> 78a2a31a
         else:
             shape_sig = ComputeShapeSignature(metadata.kernel, func)
             shape_str = f"""
@@ -609,9 +572,7 @@
         assert metadata is not None
 
         # See Note [Generated LTC Shape Functions]
-        is_view_copy_op = (
-            f.tag == Tag.view_copy and f.has_composite_explicit_autograd_kernel
-        )
+        is_view_copy_op = 'view_copy' in f.tags
         is_structured = f.structured or f.structured_delegate is not None
         if is_structured or is_view_copy_op:
             return []
