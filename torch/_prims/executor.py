--- conflicted
+++ resolved
@@ -73,19 +73,16 @@
                     return arg
 
             # Transforms graph to call nvfuser lowerings
-<<<<<<< HEAD
+            assert len(args) == 1
+            args = args[0]  # we are passing a packed list of args
+
+            # Note, this doesn't handle nested structures in the args, TODO: add tree_flatten
             nv_args = tuple(map(to_nv, args))
             nv_kwargs = {k: to_nv(v) for k, v in kwargs.items()}
 
-=======
-            # Note, this doesn't handle nested structures in the args, TODO: add tree_flatten
-            nv_args = tree_map(to_nv, args)
-            nv_kwargs = tree_map(to_nv, kwargs)
->>>>>>> ca845462
             out = FusionInterpreter(gm).run(*nv_args, **nv_kwargs)
             flat_out, unflatten_spec = tree_flatten(out)
             for o in flat_out:
-<<<<<<< HEAD
                 if isinstance(o, TensorView) or isinstance(o, Val):
                     fd.add_output(o)
 
@@ -98,16 +95,6 @@
                     ),
                     *const_tensors,
                 )
-=======
-                fd.add_output(o)
-            assert len(args) == 1
-            args = args[0]  # we are passing a packed list of args
-            return tree_unflatten(
-                fusion.execute(
-                    tuple(arg for arg in args if isinstance(arg, torch.Tensor))
-                ),
-                unflatten_spec,
->>>>>>> ca845462
             )
 
             results = []
