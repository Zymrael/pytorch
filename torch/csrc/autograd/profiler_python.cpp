--- conflicted
+++ resolved
@@ -246,23 +246,9 @@
 }
 
 template <>
-<<<<<<< HEAD
-FrameArgs ValueCache::load<CallType::PyCall>(const PyCallKey& key) const {
-  auto frame_state = std::get<CallType::PyCall>(state_).at(key);
-  return {
-      fmt::format(
-          "{}({}): {}",
-          frame_state.filename_.str(),
-          frame_state.line_no_,
-          frame_state.funcname_.str()),
-      CallType::PyCall,
-      /*module_=*/c10::nullopt,
-      /*module_id_=*/c10::nullopt};
-=======
 ExtraFields<EventType::PyCall>::args_t ValueCache::load<CallType::PyCall>(
     const PyCallKey& key) const {
   return {std::get<CallType::PyCall>(state_).at(key), c10::nullopt};
->>>>>>> 84b9e5ba
 }
 
 template <>
@@ -305,18 +291,9 @@
 }
 
 template <>
-<<<<<<< HEAD
-FrameArgs ValueCache::load<CallType::PyCCall>(const PyCCallKey& key) const {
-  return {
-      std::get<CallType::PyCCall>(state_).at(key).str(),
-      CallType::PyCCall,
-      /*module_=*/c10::nullopt,
-      /*module_id_=*/c10::nullopt};
-=======
 ExtraFields<EventType::PyCCall>::args_t ValueCache::load<CallType::PyCCall>(
     const PyCCallKey& key) const {
   return std::get<CallType::PyCCall>(state_).at(key);
->>>>>>> 84b9e5ba
 }
 
 // TODO: Use re2.
