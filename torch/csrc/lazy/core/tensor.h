--- conflicted
+++ resolved
@@ -11,18 +11,11 @@
 namespace torch {
 namespace lazy {
 
-<<<<<<< HEAD
-class TORCH_API SymbolicIntNode: public c10::SymbolicIntNode {
-public:
-  SymbolicIntNode(NodePtr ptr): node_(std::move(ptr)) {};
-  std::shared_ptr<c10::SymbolicIntNode> add(const std::shared_ptr<c10::SymbolicIntNode>& other) override {
-=======
 class TORCH_API SymbolicIntNode : public c10::SymbolicIntNode {
  public:
   SymbolicIntNode(NodePtr ptr) : node_(std::move(ptr)){};
   std::shared_ptr<c10::SymbolicIntNode> add(
       const std::shared_ptr<c10::SymbolicIntNode>& other) override {
->>>>>>> ce6ce747
     TORCH_CHECK(false, "NYI");
   }
   NodePtr node_;
