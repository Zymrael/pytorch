--- conflicted
+++ resolved
@@ -16,15 +16,7 @@
   PyTupleObject tuple;
 };
 
-<<<<<<< HEAD
-
-
-
-PyObject * THPSize_New(const torch::autograd::Variable& var)
-{
-=======
 PyObject* THPSize_New(const torch::autograd::Variable& var) {
->>>>>>> ce6ce747
   if (!torch::jit::tracer::isTracing()) {
     auto sizes = var.sizes();
     return THPSize_NewFromSizes(var.dim(), sizes.data());
@@ -52,37 +44,6 @@
   return self.release();
 }
 
-<<<<<<< HEAD
-PyObject * THPSize_NewFromSymSizes(const at::Tensor& self_)
-{
-    auto sym_sizes = self_.sym_sizes();
-
-    auto ret = THPObjectPtr(THPSizeType.tp_alloc(&THPSizeType, sym_sizes.size()));
-    if (!ret) throw python_error();
-
-    for (auto i: c10::irange(sym_sizes.size())) {
-      auto si = sym_sizes[i];
-      if (si.is_symbolic()) {
-        TORCH_CHECK(!torch::jit::tracer::isTracing(), "JIT Tracing of SymInts isn't supported");
-        auto py_symint = py::cast(si.toSymbolicIntNode()).release().ptr();
-        PyTuple_SET_ITEM(ret.get(), i, py_symint);
-      } else {
-        if (torch::jit::tracer::isTracing()) {
-          PyObject *py_size_tensor = THPVariable_Wrap(torch::jit::tracer::getSizeOf(self_, i));
-          if (!py_size_tensor) throw python_error();
-          PyTuple_SET_ITEM(ret.get(), i, py_size_tensor);
-        } else {
-          PyTuple_SET_ITEM(ret.get(), i, THPUtils_packInt64(si.data()));
-        }
-      }
-    }
-    return ret.release();
-}
-
-static bool isTracedZeroDimVar(PyObject *item) {
-  if (!THPVariable_Check(item)) return false;
-  auto & var = THPVariable_Unpack(item);
-=======
 PyObject* THPSize_NewFromSymSizes(const at::Tensor& self_) {
   auto sym_sizes = self_.sym_sizes();
 
@@ -117,7 +78,6 @@
   if (!THPVariable_Check(item))
     return false;
   auto& var = THPVariable_Unpack(item);
->>>>>>> ce6ce747
   return var.dim() == 0 && torch::jit::tracer::getValueTrace(var);
 }
 
@@ -170,15 +130,9 @@
     auto item = PyTuple_GET_ITEM(self, i);
     auto ih = py::handle(item);
 
-<<<<<<< HEAD
-    repr += torch::is_symint_node(ih) ?
-      std::string(py::str(ih)) :
-      std::to_string(THPUtils_unpackLong(PyTuple_GET_ITEM(self, i)));
-=======
     repr += torch::is_symint_node(ih)
         ? std::string(py::str(ih))
         : std::to_string(THPUtils_unpackLong(PyTuple_GET_ITEM(self, i)));
->>>>>>> ce6ce747
   }
   repr += "])";
   return THPUtils_packString(repr);
