import copy
import inspect
import itertools
import logging
import os
import warnings
from contextlib import contextmanager
from typing import NamedTuple

import torch
import torch.distributed as dist
from torch.autograd import Variable, Function
from torch.utils._pytree import tree_flatten, tree_unflatten

RPC_AVAILABLE = False
if dist.is_available():
    from torch.distributed.distributed_c10d import ReduceOp
    from torch.distributed.distributed_c10d import _get_default_group
if torch.distributed.rpc.is_available():
    RPC_AVAILABLE = True
    from torch.distributed.rpc import RRef
from torch._utils import _get_device_index

from ..modules import Module
from ._functions import _get_stream
from .scatter_gather import scatter_kwargs, gather, is_namedtuple


def _find_tensors(obj):
    r"""
    Recursively find all tensors contained in the specified object.
    """
    if RPC_AVAILABLE and isinstance(obj, RRef):
        # If the current node is the owner of the RRef, unwrap it and try to
        # find Tensors.
        # TODO: Expand to remote RRefs.
        if obj.is_owner():
            return _find_tensors(obj.local_value())
    if isinstance(obj, torch.Tensor):
        return [obj]
    if isinstance(obj, (list, tuple)):
        return itertools.chain(*map(_find_tensors, obj))
    if isinstance(obj, dict):
        return itertools.chain(*map(_find_tensors, obj.values()))
    return []


def _dump_DDP_relevant_env_vars():
    relevant_env_vars = [
        "RANK",
        "LOCAL_RANK",
        "WORLD_SIZE",
        "MASTER_PORT",
        "MASTER_ADDR",
        "CUDA_VISIBLE_DEVICES",
        "GLOO_SOCKET_IFNAME",
        "GLOO_DEVICE_TRANSPORT",
        "NCCL_SOCKET_IFNAME",
        "NCCL_BLOCKING_WAIT",
        "NCCL_DEBUG",
        "NCCL_DEBUG_SUBSYS",
        "NCCL_IB_DISABLE",
        # More NCCL env vars:
        "NCCL_P2P_DISABLE",
        "NCCL_P2P_LEVEL",
        "NCCL_SHM_DISABLE",
        "NCCL_SOCKET_NTHREADS",
        "NCCL_NSOCKS_PERTHREAD",
        "NCCL_BUFFSIZE",
        "NCCL_NTHREADS",
        "NCCL_RINGS",
        "NCCL_MAX_NCHANNELS",
        "NCCL_MIN_NCHANNELS",
        "NCCL_CHECKS_DISABLE",
        "NCCL_CHECK_POINTERS",
        "NCCL_LAUNCH_MODE",
        "NCCL_IB_HCA",
        "NCCL_IB_TIMEOUT",
        "NCCL_IB_RETRY_CNT",
        "NCCL_IB_GID_INDEX",
        "NCCL_IB_SL",
        "NCCL_IB_TC",
        "NCCL_IB_AR_THRESHOLD",
        "NCCL_IB_CUDA_SUPPORT",
        "NCCL_NET_GDR_LEVEL",
        "NCCL_NET_GDR_READ",
        "NCCL_SINGLE_RING_THRESHOLD",
        "NCCL_LL_THRESHOLD",
        "NCCL_TREE_THRESHOLD",
        "NCCL_ALGO",
        "NCCL_PROTO",
        "NCCL_IGNORE_CPU_AFFINITY",
        "NCCL_DEBUG_FILE",
        "NCCL_COLLNET_ENABLE",
        "NCCL_TOPO_FILE",
        "NCCL_TOPO_DUMP_FILE",
        "NCCL_ASYNC_ERROR_HANDLING",
    ]
    formatted_output = ""
    for var in relevant_env_vars:
        value = os.environ[var] if var in os.environ else "N/A"
        formatted_output += "env:%s=%s\n" % (var, value)
    print(formatted_output)


class _DDPUnevenInputsConfig(NamedTuple):
    ddp_join_enabled: bool
    ddp_join_divide_by_initial_world_size: bool
    ddp_join_throw_on_early_termination: bool

# Add a DDPSink to run various functions when backwards starts, such as
# queueing call back of out-most backward/graph task,
# this helps call back is fired after all gradients' calculation
# is completed.
class _DDPSink(Function):
    @staticmethod
    def forward(ctx, reducer, state_dict, *inputs):
        # set_materialize_grads(False) will ensure that None gradients stay as
        # None and are not filled with zeros.
        ctx.set_materialize_grads(False)
        ctx.reducer = reducer
        ctx.state_dict = state_dict
        ctx.inputs = inputs
        return inputs

    @staticmethod
    def backward(ctx, *grad_outputs):
        state_dict = ctx.state_dict

        grad_enabled = state_dict['grad_enabled']
        require_backward_grad_sync = state_dict['require_backward_grad_sync']
        static_graph_training = ctx.state_dict['static_graph']
        if grad_enabled and require_backward_grad_sync:
            if static_graph_training or not state_dict['find_unused']:
                ctx.reducer.prepare_for_backward([])
            else:
                # First type of unused params: parameters that did not participate
                # in computing model outputs. These are found by the below call to
                # prepare_for_backward.
                # Second type of unused params: params that won't get gradient
                # because outputs they produced do not get used in computing loss
                # for this call to backward. Due to this passthrough autograd
                # function, autograd hooks for these parameters are now triggered
                # with undefined gradient to maintain parity with local training.
                # DDP takes care of undefined grads in this case to ensure the .grad
                # field of the param is not touched.
                ctx.reducer.prepare_for_backward(list(_find_tensors(ctx.inputs)))

        # Note that we enqueue delay allreduce after prepare_for_backward in
        # static graph training as prepare_for_backward sets the
        # num_backwards_call counter in the reducer.
        static_graph_first_bwd = (
            static_graph_training and ctx.reducer._static_graph_first_bwd()
        )
        if static_graph_first_bwd:
            Variable._execution_engine.queue_callback(ctx.reducer._delay_all_reduce)

        return (None, None, *grad_outputs)

class DistributedDataParallel(Module):
    r"""Implements distributed data parallelism that is based on
    ``torch.distributed`` package at the module level.

    This container parallelizes the application of the given module by
    splitting the input across the specified devices by chunking in the batch
    dimension. The module is replicated on each machine and each device, and
    each such replica handles a portion of the input. During the backwards
    pass, gradients from each node are averaged.

    The batch size should be larger than the number of GPUs used locally.

    See also: :ref:`distributed-basics` and :ref:`cuda-nn-ddp-instead`.
    The same constraints on input as in :class:`torch.nn.DataParallel` apply.

    Creation of this class requires that ``torch.distributed`` to be already
    initialized, by calling :func:`torch.distributed.init_process_group`.

    ``DistributedDataParallel`` is proven to be significantly faster than
    :class:`torch.nn.DataParallel` for single-node multi-GPU data
    parallel training.

    To use ``DistributedDataParallel`` on a host with N GPUs, you should spawn
    up ``N`` processes, ensuring that each process exclusively works on a single
    GPU from 0 to N-1. This can be done by either setting
    ``CUDA_VISIBLE_DEVICES`` for every process or by calling:

        >>> torch.cuda.set_device(i)

    where i is from 0 to N-1. In each process, you should refer the following
    to construct this module:

        >>> torch.distributed.init_process_group(
        >>>     backend='nccl', world_size=N, init_method='...'
        >>> )
        >>> model = DistributedDataParallel(model, device_ids=[i], output_device=i)

    In order to spawn up multiple processes per node, you can use either
    ``torch.distributed.launch`` or ``torch.multiprocessing.spawn``.

    .. note::
        Please refer to `PyTorch Distributed Overview <https://pytorch.org/tutorials/beginner/dist_overview.html>`__
        for a brief introduction to all features related to distributed training.

    .. note::
        ``DistributedDataParallel`` can be used in conjunction with
        :class:`torch.distributed.optim.ZeroRedundancyOptimizer` to reduce
        per-rank optimizer states memory footprint. Please refer to
        `ZeroRedundancyOptimizer recipe <https://pytorch.org/tutorials/recipes/zero_redundancy_optimizer.html>`__
        for more details.

    .. note:: ``nccl`` backend is currently the fastest and highly recommended
        backend when using GPUs. This applies to both single-node and
        multi-node distributed training.

    .. note:: This module also supports mixed-precision distributed training.
        This means that your model can have different types of parameters such
        as mixed types of ``fp16`` and ``fp32``, the gradient reduction on these
        mixed types of parameters will just work fine.

    .. note:: If you use ``torch.save`` on one process to checkpoint the module,
        and ``torch.load`` on some other processes to recover it, make sure that
        ``map_location`` is configured properly for every process. Without
        ``map_location``, ``torch.load`` would recover the module to devices
        where the module was saved from.

    .. note:: When a model is trained on ``M`` nodes with ``batch=N``, the
        gradient will be ``M`` times smaller when compared to the same model
        trained on a single node with ``batch=M*N`` if the loss is summed (NOT
        averaged as usual) across instances in a batch (because the gradients
        between different nodes are averaged). You should take this into
        consideration when you want to obtain a mathematically equivalent
        training process compared to the local training counterpart. But in most
        cases, you can just treat a DistributedDataParallel wrapped model, a
        DataParallel wrapped model and an ordinary model on a single GPU as the
        same (E.g. using the same learning rate for equivalent batch size).

    .. note::
        Parameters are never broadcast between processes. The module performs
        an all-reduce step on gradients and assumes that they will be modified
        by the optimizer in all processes in the same way. Buffers
        (e.g. BatchNorm stats) are broadcast from the module in process of rank
        0, to all other replicas in the system in every iteration.

    .. note::
        If you are using DistributedDataParallel in conjunction with the
        :ref:`distributed-rpc-framework`, you should always use
        :meth:`torch.distributed.autograd.backward` to compute gradients and
        :class:`torch.distributed.optim.DistributedOptimizer` for optimizing
        parameters.

        Example::

            >>> import torch.distributed.autograd as dist_autograd
            >>> from torch.nn.parallel import DistributedDataParallel as DDP
            >>> from torch import optim
            >>> from torch.distributed.optim import DistributedOptimizer
            >>> from torch.distributed.rpc import RRef
            >>>
            >>> t1 = torch.rand((3, 3), requires_grad=True)
            >>> t2 = torch.rand((3, 3), requires_grad=True)
            >>> rref = rpc.remote("worker1", torch.add, args=(t1, t2))
            >>> ddp_model = DDP(my_model)
            >>>
            >>> # Setup optimizer
            >>> optimizer_params = [rref]
            >>> for param in ddp_model.parameters():
            >>>     optimizer_params.append(RRef(param))
            >>>
            >>> dist_optim = DistributedOptimizer(
            >>>     optim.SGD,
            >>>     optimizer_params,
            >>>     lr=0.05,
            >>> )
            >>>
            >>> with dist_autograd.context() as context_id:
            >>>     pred = ddp_model(rref.to_here())
            >>>     loss = loss_func(pred, loss)
            >>>     dist_autograd.backward(context_id, loss)
            >>>     dist_optim.step()

    .. note::
        To let a non-DDP model load a state dict from a DDP model,
        :meth:`~torch.nn.modules.utils.consume_prefix_in_state_dict_if_present`
        needs to be applied to strip the prefix "module." in the DDP state dict before loading.

    .. warning::
        Constructor, forward method, and differentiation of the output (or a
        function of the output of this module) are distributed synchronization
        points. Take that into account in case different processes might be
        executing different code.

    .. warning::
        This module assumes all parameters are registered in the model by the
        time it is created. No parameters should be added nor removed later.
        Same applies to buffers.

    .. warning::
        This module assumes all parameters are registered in the model of each
        distributed processes are in the same order. The module itself will
        conduct gradient ``allreduce`` following the reverse order of the
        registered parameters of the model. In other words, it is users'
        responsibility to ensure that each distributed process has the exact
        same model and thus the exact same parameter registration order.

    .. warning::
        This module allows parameters with non-rowmajor-contiguous strides.
        For example, your model may contain some parameters whose
        :class:`torch.memory_format` is ``torch.contiguous_format``
        and others whose format is ``torch.channels_last``.  However,
        corresponding parameters in different processes must have the
        same strides.

    .. warning::
        This module doesn't work with :func:`torch.autograd.grad` (i.e. it will
        only work if gradients are to be accumulated in ``.grad`` attributes of
        parameters).

    .. warning::
        If you plan on using this module with a ``nccl`` backend or a ``gloo``
        backend (that uses Infiniband), together with a DataLoader that uses
        multiple workers, please change the multiprocessing start method to
        ``forkserver`` (Python 3 only) or ``spawn``. Unfortunately
        Gloo (that uses Infiniband) and NCCL2 are not fork safe, and you will
        likely experience deadlocks if you don't change this setting.

    .. warning::
        Forward and backward hooks defined on :attr:`module` and its submodules
        won't be invoked anymore, unless the hooks are initialized in the
        :meth:`forward` method.

    .. warning::
        You should never try to change your model's parameters after wrapping
        up your model with ``DistributedDataParallel``. Because, when
        wrapping up your model with ``DistributedDataParallel``, the constructor
        of ``DistributedDataParallel`` will register the additional gradient
        reduction functions on all the parameters of the model itself at the
        time of construction. If you change the model's parameters afterwards,
        gradient redunction functions no longer match the correct set of
        parameters.

    .. warning::
        Using ``DistributedDataParallel`` in conjunction with the
        :ref:`distributed-rpc-framework` is experimental and subject to change.

    Args:
        module (Module): module to be parallelized
        device_ids (list of int or torch.device): CUDA devices.
                   1) For single-device modules, ``device_ids`` can
                   contain exactly one device id, which represents the only
                   CUDA device where the input module corresponding to this process resides.
                   Alternatively, ``device_ids`` can also be ``None``.
                   2) For multi-device modules and CPU modules,
                   ``device_ids`` must be ``None``.

                   When ``device_ids`` is ``None`` for both cases,
                   both the input data for the forward pass and the actual module
                   must be placed on the correct device.
                   (default: ``None``)
        output_device (int or torch.device): Device location of output for
                      single-device CUDA modules. For multi-device modules and
                      CPU modules, it must be ``None``, and the module itself
                      dictates the output location. (default: ``device_ids[0]``
                      for single-device modules)
        broadcast_buffers (bool): Flag that enables syncing (broadcasting)
                          buffers of the module at beginning of the ``forward``
                          function. (default: ``True``)
        process_group: The process group to be used for distributed data
                       all-reduction. If ``None``, the default process group, which
                       is created by :func:`torch.distributed.init_process_group`,
                       will be used. (default: ``None``)
        bucket_cap_mb: ``DistributedDataParallel`` will bucket parameters into
                       multiple buckets so that gradient reduction of each
                       bucket can potentially overlap with backward computation.
                       :attr:`bucket_cap_mb` controls the bucket size in
                       MegaBytes (MB). (default: 25)
        find_unused_parameters (bool): Traverse the autograd graph from all
                               tensors contained in the return value of the
                               wrapped module's ``forward`` function. Parameters
                               that don't receive gradients as part of this
                               graph are preemptively marked as being ready to
                               be reduced. Note that all ``forward`` outputs
                               that are derived from module parameters must
                               participate in calculating loss and later the
                               gradient computation. If they don't, this wrapper
                               will hang waiting for autograd to produce
                               gradients for those parameters. Any outputs
                               derived from module parameters that are otherwise
                               unused can be detached from the autograd graph
                               using ``torch.Tensor.detach``. (default: ``False``)
        check_reduction: This argument is deprecated.
        gradient_as_bucket_view (bool): When set to ``True``, gradients will be views
                      pointing to different offsets of ``allreduce`` communication
                      buckets. This can reduce peak memory usage, where the
                      saved memory size will be equal to the total gradients
                      size. Moreover, it avoids the overhead of copying between
                      gradients and ``allreduce`` communication buckets. When
                      gradients are views, ``detach_()`` cannot be called on the
                      gradients. If hitting such errors, please fix it by
                      referring to the :meth:`~torch.optim.Optimizer.zero_grad`
                      function in ``torch/optim/optimizer.py`` as a solution.


    Attributes:
        module (Module): the module to be parallelized.

    Example::

        >>> torch.distributed.init_process_group(backend='nccl', world_size=4, init_method='...')
        >>> net = torch.nn.parallel.DistributedDataParallel(model, pg)
    """

    def __init__(
        self,
        module,
        device_ids=None,
        output_device=None,
        dim=0,
        broadcast_buffers=True,
        process_group=None,
        bucket_cap_mb=25,
        find_unused_parameters=False,
        check_reduction=False,
        gradient_as_bucket_view=False,
    ):

        super(DistributedDataParallel, self).__init__()
        self.logger = None
        if not any((p.requires_grad for p in module.parameters())):
            self._log_and_throw(
                RuntimeError,
                "DistributedDataParallel is not needed when a module "
                "doesn't have any parameter that requires a gradient."
            )

        if device_ids is not None and len(device_ids) > 1:
            self._log_and_throw(
                ValueError,
                "device_ids can only be None or contain a single element."
            )

        self.is_multi_device_module = len({p.device for p in module.parameters()}) > 1
        distinct_device_types = {p.device.type for p in module.parameters()}
        if len(distinct_device_types) != 1:
            self._log_and_throw(
                ValueError,
                "DistributedDataParallel's input module must be on "
                "the same type of devices, but input module parameters locate in {}.".format(
                    distinct_device_types
                )
            )

        self.device_type = list(distinct_device_types)[0]

        if (
            device_ids is None
            or len(device_ids) == 0  # For backward compatibility.
            or self.device_type == "cpu"
            or self.is_multi_device_module
        ):
            if device_ids or output_device:
                self._log_and_throw(
                    ValueError,
                    "DistributedDataParallel device_ids and output_device arguments "
                    "only work with single-device/multiple-device GPU modules or CPU modules, "
                    "but got device_ids {}, output_device {}, and module parameters {}.".format(
                        device_ids,
                        output_device,
                        {p.device for p in module.parameters()},
                    )
                )

            self.device_ids = None
            self.output_device = None
        else:
            self.device_ids = [_get_device_index(x, True) for x in device_ids]

            if output_device is None:
                output_device = device_ids[0]

            self.output_device = _get_device_index(output_device, True)

        if process_group is None:
            self.process_group = _get_default_group()
        else:
            self.process_group = process_group

        self.static_graph = False
        self.dim = dim
        self.module = module
        self.device = list(self.module.parameters())[0].device
        self.broadcast_buffers = broadcast_buffers
        self.find_unused_parameters = find_unused_parameters
        self.require_backward_grad_sync = True
        self.require_forward_param_sync = True
        self.ddp_uneven_inputs_config = _DDPUnevenInputsConfig(
            ddp_join_enabled=False,
            ddp_join_divide_by_initial_world_size=False,
            ddp_join_throw_on_early_termination=False,
        )
        self.gradient_as_bucket_view = gradient_as_bucket_view
        if hasattr(module, "_ddp_params_and_buffers_to_ignore"):
            self.parameters_to_ignore = module._ddp_params_and_buffers_to_ignore
        else:
            self.parameters_to_ignore = []

        if check_reduction:
            # This argument is no longer used since the reducer
            # will ensure reduction completes even if some parameters
            # do not receive gradients.
            warnings.warn(
                "The `check_reduction` argument in `DistributedDataParallel` "
                "module is deprecated. Please avoid using it."
            )

        # Check that a module does not have Uninitialized parameters
        for param in module.parameters():
            if isinstance(param, torch.nn.parameter.UninitializedParameter):
                self._log_and_throw(
                    RuntimeError,
                    "Modules with uninitialized parameters can't be used with `DistributedDataParallel`. "
                    "Run a dummy forward pass to correctly initialize the modules"
                )
        # used for intra-node param sync and inter-node sync as wel
        self.broadcast_bucket_size = int(250 * 1024 * 1024)

        # reduction bucket size
        self.bucket_bytes_cap = int(bucket_cap_mb * 1024 * 1024)
        # Whether to perform input tensor CPU to GPU copies on a side-stream
        self.use_side_stream_for_tensor_copies = (
            os.environ.get("PYTORCH_DDP_USE_SIDE_STREAM", "1") == "1"
        )

        # Build parameters for reducer.
        parameters, expect_sparse_gradient = self._build_params_for_reducer()
        # Verify model equivalence.
        dist._verify_model_across_ranks(self.process_group, parameters)
        # Sync params and buffers. Ensures all DDP models start off at the same value.
        self._sync_params_and_buffers(authoritative_rank=0)
        # In debug mode, build a mapping of parameter index -> parameter.
        if dist._get_debug_mode() != dist._DistributedDebugLevel.OFF:
            param_to_name_mapping = self._build_param_to_name_mapping(parameters)
        else:
            param_to_name_mapping = {}
        # Builds reducer.
        self._ddp_init_helper(parameters, expect_sparse_gradient, param_to_name_mapping)

    def _sync_params_and_buffers(self, authoritative_rank=0):
        module_states = []
        for name, param in self.module.state_dict().items():
            if name not in self.parameters_to_ignore:
                module_states.append(param)

        if len(module_states) > 0:
            self._distributed_broadcast_coalesced(
                module_states, self.broadcast_bucket_size, authoritative_rank
            )

    def _log_and_throw(self, err_type, err_msg):
        if self.logger is not None:
            self.logger.set_error_and_log(f"{str(err_type)}: {err_msg}")
        raise err_type(err_msg)

    def _ddp_init_helper(self, parameters, expect_sparse_gradient, param_to_name_mapping):
        """
        Initialization helper function that does the following:
        (1) bucketing the parameters for reductions
        (2) resetting the bucketing states
        (3) registering the grad hooks
        (4) Logging constructin-time DDP logging data
        (5) passing a handle of DDP to SyncBatchNorm Layer
        """
        # The bucket size limit is specified in the constructor.
        # Additionally, we allow for a single small bucket for parameters
        # that are defined first, such that their gradients don't spill into
        # a much larger bucket, adding unnecessary latency after gradient
        # computation finishes. Experiments showed 1MB is a reasonable value.
        bucket_indices = dist._compute_bucket_assignment_by_size(
            parameters[0],
            [dist._DEFAULT_FIRST_BUCKET_BYTES, self.bucket_bytes_cap],
            expect_sparse_gradient[0],
        )

        # Note: reverse list of buckets because we want to approximate the
        # order in which their gradients are produced, and assume they
        # are used in the forward pass in the order they are defined.
        self.reducer = dist.Reducer(
            parameters,
            list(reversed(bucket_indices)),
            self.process_group,
            expect_sparse_gradient,
            self.bucket_bytes_cap,
            self.find_unused_parameters,
            self.gradient_as_bucket_view,
            param_to_name_mapping,
        )

        self.logger = dist.Logger(self.reducer)
        # Set as a weak reference to avoid reference cycle between
        # logger and reducer.
        self.reducer.set_logger(self.logger)

        # Set logging data that can be got during construction time.
        self.logger.set_construction_data_and_log(
            self.module.__class__.__name__,
            [] if self.device_ids is None else self.device_ids,
            -1 if self.output_device is None else self.output_device,
            self.broadcast_buffers,
        )

        # passing a handle to torch.nn.SyncBatchNorm layer
        self._passing_sync_batchnorm_handle(self.module)

    def __getstate__(self):
        self._check_default_group()
        attrs = copy.copy(self.__dict__)
        del attrs["process_group"]
        del attrs["reducer"]
        del attrs["logger"]
        return attrs

    def __setstate__(self, state):
        # If serializable, then the process group should be the default one
        self.process_group = _get_default_group()
        super(DistributedDataParallel, self).__setstate__(state)
        self.__dict__.setdefault("require_forward_param_sync", True)
        self.__dict__.setdefault("require_backward_grad_sync", True)
        parameters, expect_sparse_gradient = self._build_params_for_reducer()
        # In debug mode, build a mapping of parameter index -> parameter.
        if dist._get_debug_mode() != dist._DistributedDebugLevel.OFF:
            param_to_name_mapping = self._build_param_to_name_mapping(parameters)
        else:
            param_to_name_mapping = {}
        # Builds reducer
        self._ddp_init_helper(parameters, expect_sparse_gradient, param_to_name_mapping)
        if self.static_graph:
            self._set_static_graph()

    def _build_params_for_reducer(self):
        # Build tuple of (module, parameter) for all parameters that require grads.
        modules_and_parameters = [
            [
                (module, parameter)
                for module_name, module in self.module.named_modules()
                for parameter in [
                    param
                    # Note that we access module.named_parameters instead of
                    # parameters(module). parameters(module) is only needed in the
                    # single-process multi device case, where it accesses replicated
                    # parameters through _former_parameters.
                    for param_name, param in module.named_parameters(recurse=False)
                    if param.requires_grad
                    and f"{module_name}.{param_name}" not in self.parameters_to_ignore
                ]
            ]
        ]

        # Deduplicate any parameters that might be shared across child modules.
        memo = set()
        modules_and_parameters = [
            # "p not in memo" is the deduplication check.
            # "not memo.add(p)" is always True, and it's only there to cause "add(p)" if needed.
            [(m, p) for m, p in replica_mps if p not in memo and not memo.add(p)]
            for replica_mps in modules_and_parameters
        ]

        # Build list of parameters.
        parameters = [
            list(parameter for _, parameter in replica)
            for replica in modules_and_parameters
        ]

        # Checks if a module will produce a sparse gradient.
        def produces_sparse_gradient(module):
            if isinstance(module, torch.nn.Embedding) or isinstance(
                module, torch.nn.EmbeddingBag
            ):
                return module.sparse
            return False

        # Build list of booleans indicating whether or not to expect sparse
        # gradients for the corresponding parameters.
        expect_sparse_gradient = [
            list(produces_sparse_gradient(module) for module, _ in replica)
            for replica in modules_and_parameters
        ]

        # The following modules_params and modules_buffers are used for
        # param/buffer sync in _sync_params.
        self.modules_params = [
            list(self._get_parameters(self.module))
        ]
        # Collect buffers for modules, filtering out buffers that should be ignored.
        named_module_buffers = [
            [(buffer, buffer_name) for buffer_name, buffer in self.module.named_buffers()]
        ]
        self.modules_buffers = [
            [
                buffer
                for (buffer, buffer_name) in module_buffers
                if buffer_name not in self.parameters_to_ignore
            ]
            for module_buffers in named_module_buffers
        ]

        return parameters, expect_sparse_gradient

    def _build_param_to_name_mapping(self, parameters):
        param_to_param_index = {
            parameters[0][i] : i for i in range(len(parameters[0]))
        }
        param_set = set(parameters[0])
        param_index_to_param_fqn = {}
        for module_name, module in self.module.named_modules():
            for param_name, param in module.named_parameters(recurse=False):
                fqn = f"{module_name}.{param_name}"
                # Bypass ignored parameters since those are not reduced by DDP
                # to begin with.
                if fqn not in self.parameters_to_ignore and param.requires_grad:
                    if param not in param_set:
                        self._log_and_throw(
                            ValueError,
                            f"Param with name {fqn} found in module parameters, but not DDP parameters."
                            " This indicates a bug in DDP, please report an issue to PyTorch."
                        )
                    param_index = param_to_param_index[param]
                    param_index_to_param_fqn[param_index] = fqn

        # Ensure we covered all parameters
        if len(param_set) != len(param_index_to_param_fqn):
            self._log_and_throw(
                ValueError,
                (
                    "Expected param to name mapping to cover all parameters, but"
                    f" got conflicting lengths: {len(param_set)} vs "
                    f"{len(param_index_to_param_fqn)}. This indicates a bug in DDP"
                    ", please report an issue to PyTorch."
                )
            )

        return param_index_to_param_fqn

    def _get_parameters(self, m, recurse=True):
        """
        Returns a generator of module parameters
        """

        def model_parameters(m):
            ps = (
                m._former_parameters.values()
                if hasattr(m, "_former_parameters")
                else m.parameters(recurse=False)
            )
            for p in ps:
                yield p

        for m in m.modules() if recurse else [m]:
            for p in model_parameters(m):
                yield p

    def _check_default_group(self):
        pickle_not_supported = False
        try:
            if self.process_group != _get_default_group():
                pickle_not_supported = True
        except RuntimeError:
            pickle_not_supported = True

        if pickle_not_supported:
            self._log_and_throw(
                RuntimeError,
                "DDP Pickling/Unpickling are only supported "
                "when using DDP with the default process "
                "group. That is, when you have called "
                "init_process_group and have not passed "
                "process_group argument to DDP constructor"
            )

    @contextmanager
    def no_sync(self):
        r"""
        A context manager to disable gradient synchronizations across DDP
        processes. Within this context, gradients will be accumulated on module
        variables, which will later be synchronized in the first
        forward-backward pass exiting the context.

        Example::

            >>> ddp = torch.nn.parallel.DistributedDataParallel(model, pg)
            >>> with ddp.no_sync():
            >>>   for input in inputs:
            >>>     ddp(input).backward()  # no synchronization, accumulate grads
            >>> ddp(another_input).backward()  # synchronize grads
        """
        old_require_backward_grad_sync = self.require_backward_grad_sync
        self.require_backward_grad_sync = False
        try:
            yield
        finally:
            self.require_backward_grad_sync = old_require_backward_grad_sync

    def forward(self, *inputs, **kwargs):
        with torch.autograd.profiler.record_function("DistributedDataParallel.forward"):
            self.reducer.save_thread_local_state()
            grad_enabled = torch.is_grad_enabled()
            will_run_grad_reduction = grad_enabled and self.require_backward_grad_sync
            if will_run_grad_reduction:
                self.logger.set_runtime_stats_and_log()
<<<<<<< HEAD
                self.reducer.prepare_for_forward()
=======
            self.reducer.prepare_for_forward(will_run_grad_reduction)
>>>>>>> 992a86cd
            if self.ddp_uneven_inputs_config.ddp_join_enabled:
                ones = torch.ones(1, device=self.device)
                work = dist.all_reduce(ones, group=self.process_group, async_op=True)
                if self.ddp_uneven_inputs_config.ddp_join_throw_on_early_termination:
                    # Active ranks schedule an allreduce with zeros, inactive
                    # ranks schedule them with 1. If the result != 0 it
                    # indicates at least one rank has terminated and we should
                    # throw.
                    zeros = torch.zeros(1, device=self.device)
                    dist.all_reduce(zeros, group=self.process_group)
                    should_throw_stop_iteration = zeros.item()
                    if should_throw_stop_iteration:
                        # Don't need to log this error as it is an expected error that
                        # we are passing back to user training with uneven inputs.
                        raise RuntimeError(
                            "Detected at least one rank that exhausted inputs. Throwing across all ranks."
                        )
                else:
                    self.reducer._set_forward_pass_work_handle(
                        work,
                        self.ddp_uneven_inputs_config.ddp_join_divide_by_initial_world_size,
                    )

            # Calling _rebuild_buckets before forward compuation,
            # It may allocate new buckets before deallocating old buckets
            # inside _rebuild_buckets. To save peak memory usage,
            # call _rebuild_buckets before the peak memory usage increases
            # during forward computation.
            # This should be called only once during whole training period.
            if grad_enabled and self.reducer._rebuild_buckets():
                logging.info("Reducer buckets have been rebuilt in this iteration.")

            if self.require_forward_param_sync:
                self._sync_params()

            if self.ddp_uneven_inputs_config.ddp_join_enabled:
                # Notify joined ranks whether they should sync in backwards pass or not.
                self._check_global_requires_backward_grad_sync(is_joined_rank=False)

            if self.device_ids:
                inputs, kwargs = self.to_kwargs(inputs, kwargs, self.device_ids[0])
                output = self.module(*inputs[0], **kwargs[0])
            else:
                output = self.module(*inputs, **kwargs)

            self.require_forward_param_sync = (
                grad_enabled and self.require_backward_grad_sync
            )

            if not grad_enabled:
                # Don't need to run through DDPSink as there will be no backward
                # pass.
                return output

            state_dict = {
                'static_graph': self.static_graph,
                'find_unused': self.find_unused_parameters,
                'grad_enabled': grad_enabled,
                'require_backward_grad_sync': self.require_backward_grad_sync,
            }
            output_tensor_list, treespec = tree_flatten(output)
            # Note: DDPSink helps to ensure that prepare_for_backward is called
            # immediately before the backwards pass, to support a variety of
            # features such as: enqueue delay allreduce for static graph, support
            # multiple calls to backwards with retain_graph=True, and support
            # finding all parameters that will not receive gradient.
            passthrough_tensor_list = _DDPSink.apply(
                self.reducer,
                state_dict,
                *output_tensor_list,
            )
            # Reconstruct output data structure.
            output = tree_unflatten(passthrough_tensor_list, treespec)
            return output

    def scatter(self, inputs, kwargs, device_ids):
        return scatter_kwargs(inputs, kwargs, device_ids, dim=self.dim)

    def _recursive_to(self, inputs, target_gpu):
        r"""
        Recursively moves input to the target_gpu.
        """

        def to_map(obj):
            if isinstance(obj, torch.Tensor):
                if obj.device == torch.device("cuda", target_gpu):
                    return (obj,)
                if not self.use_side_stream_for_tensor_copies:
                    return (obj.to(target_gpu),)
                else:
                    # Perform CPU -> GPU copies in a background stream. This code is
                    # motivated from similar logic in torch/nn/parallel/_functions.py
                    stream = _get_stream(target_gpu)
                    with torch.cuda.stream(stream):
                        output = obj.to(target_gpu)
                    # synchronize with the copy stream
                    with torch.cuda.device(target_gpu):
                        current_stream = torch.cuda.current_stream()
                        # Sync the current stream with the copy stream
                        current_stream.wait_stream(stream)
                        # Ensure tensor memory is not reused until work on
                        # main stream is complete
                        output.record_stream(current_stream)
                    return (output,)
            if is_namedtuple(obj):
                return [type(obj)(*args) for args in zip(*map(to_map, obj))]
            if isinstance(obj, tuple) and len(obj) > 0:
                return list(zip(*map(to_map, obj)))
            if isinstance(obj, list) and len(obj) > 0:
                return [list(i) for i in zip(*map(to_map, obj))]
            if isinstance(obj, dict) and len(obj) > 0:
                return [type(obj)(i) for i in zip(*map(to_map, obj.items()))]
            return [obj]

        # Avoid reference cycle
        try:
            res = to_map(inputs)
        finally:
            to_map = None
        return res

    def to_kwargs(self, inputs, kwargs, device_id):
        inputs = self._recursive_to(inputs, device_id) if inputs else []
        kwargs = self._recursive_to(kwargs, device_id) if kwargs else []
        if len(inputs) < len(kwargs):
            inputs.extend([() for _ in range(len(kwargs) - len(inputs))])
        elif len(kwargs) < len(inputs):
            kwargs.extend([{} for _ in range(len(inputs) - len(kwargs))])
        inputs = tuple(inputs)
        kwargs = tuple(kwargs)
        return inputs, kwargs

    def gather(self, outputs, output_device):
        return gather(outputs, output_device, dim=self.dim)

    def train(self, mode=True):
        super(DistributedDataParallel, self).train(mode)
        return self

    # When running in join mode, schedules an allreduce to match the one in the
    # forward pass to determine the no. of currently active processes and whether
    # all processes have joined.
    def _schedule_shadow_all_reduce_for_fwd_pass(self):
        all_active_procs = torch.zeros(1, device=self.device)
        dist.all_reduce(all_active_procs, group=self.process_group)
        return all_active_procs.item()

    # When running in join mode, schedules an allreduce to notify joined ranks
    # of whether backwards pass synchronization will run this iteraton or not.
    def _check_global_requires_backward_grad_sync(self, is_joined_rank):
        if not is_joined_rank and self.require_backward_grad_sync:
            requires_sync_tensor = torch.ones(1, device=self.device)
        else:
            requires_sync_tensor = torch.zeros(1, device=self.device)

        work = dist.all_reduce(
            requires_sync_tensor, group=self.process_group, async_op=True
        )
        return work

    # When running in join mode, checks and performs sync of module buffers if
    # the models have buffers that should be synchronized in the forward pass.
    def _check_and_sync_module_buffers(self):
        if self.will_sync_module_buffers():
            authoritative_rank = self._find_common_rank(self._distributed_rank, False)
            self._distributed_broadcast_coalesced(
                self.modules_buffers[0], self.broadcast_bucket_size, authoritative_rank
            )

    # When running in join model, agrees upon a common rank and broadcast model
    # parameters to all other ranks.
    def _sync_final_model(self, is_last_joiner):
        # Agree upon the process that will be the authoritative model copy.
        # The current rank is a candidate for being the authoritative copy if
        # is_last_joiner=True. We break ties via picking the larger rank.
        self._authoritative_rank = self._find_common_rank(
            self._distributed_rank, is_last_joiner
        )
        self._sync_params_and_buffers(authoritative_rank=self._authoritative_rank)

    # Schedule allreduce ops to match those scheduled in the reducer's backward
    # pass.
    def _match_all_reduce_for_bwd_pass(self):
        allreduce_work = []
        # Schedule allreduce in the same order as Reducer schedules them, i.e.
        # the order of the buckets. Retrieving the bucket order from the reducer
        # ensures that we keep the same order in join mode, such as when bucket
        # order is rebuilt dynamically.
        all_bucket_tensors = self.reducer.get_bucket_tensors()
        for bucket_tensors in all_bucket_tensors:
            # Joined processes contribute zero gradient. In the case that
            # divide_by_initial_world_size=True, we divide grads by the static
            # world size, if not, the dividing factor is reduced by the number
            # of joined processes.
            zero_tensors = [torch.zeros_like(t) for t in bucket_tensors]
            work = self.process_group.allreduce(zero_tensors)
            allreduce_work.append(work)
        for work in allreduce_work:
            work.wait()

    # Allreduces the used parameter mapping across ranks.
    def _match_unused_params_allreduce(self):
        locally_used_param_maps = self.reducer._get_local_used_maps()
        self.process_group.allreduce(locally_used_param_maps)

    @contextmanager
    def join(
        self,
        divide_by_initial_world_size=True,
        enable=True,
        throw_on_early_termination=False,
    ):
        r"""
        A context manager to be used in conjunction with an instance of
        :class:`torch.nn.parallel.DistributedDataParallel` to be
        able to train with uneven inputs across participating processes.

        This context manager will keep track of already-joined DDP processes,
        and "shadow" the forward and backward passes by inserting collective
        communication operations to match with the ones created by non-joined
        DDP processes. This will ensure each collective call has a corresponding
        call by already-joined DDP processes, preventing hangs or errors that
        would otherwise happen when training with uneven inputs across
        processes. Alternatively, if the flag ``throw_on_early_termination`` is
        specified to be ``True``, all trainers will throw an error once one rank
        runs out of inputs, allowing these errors to be caught and handled
        according to application logic.

        Once all DDP processes have joined, the context manager will broadcast
        the model corresponding to the last joined process to all processes to
        ensure the model is the same across all processes
        (which is guaranteed by DDP).

        To use this to enable training with uneven inputs across processes,
        simply wrap this context manager around your training loop. No further
        modifications to the model or data loading is required.

        .. warning::
            If the model or training loop this context manager is wrapped around
            has additional distributed collective operations, such as
            ``SyncBatchNorm`` in the model's forward pass, then the flag
            ``throw_on_early_termination`` must be enabled. This is because this
            context manager is not aware of non-DDP collective communication.
            This flag will cause all ranks to throw when any one rank
            exhausts inputs, allowing these errors to be caught and recovered
            from across all ranks.

        Args:
            divide_by_initial_world_size (bool): If ``True``, will divide
                gradients by the initial ``world_size`` DDP training was launched
                with. If ``False``, will compute the effective world size
                (number of ranks that have not depleted their inputs yet) and
                divide gradients by that during allreduce. Set
                ``divide_by_initial_world_size=True`` to ensure every input
                sample including the uneven inputs have equal weight in terms of
                how much they contribute to the global gradient. This is
                achieved by always dividing the gradient by the initial
                ``world_size`` even when we encounter uneven inputs. If you set
                this to ``False``, we divide the gradient by the remaining
                number of nodes. This ensures parity with training on a smaller
                ``world_size`` although it also means the uneven inputs would
                contribute more towards the global gradient. Typically, you
                would want to set this to ``True`` for cases where the last few
                inputs of your training job are uneven. In extreme cases, where
                there is a large discrepancy in the number of inputs, setting
                this to ``False`` might provide better results.
            enable (bool): Whether to enable uneven input detection or not. Pass
                in ``enable=False`` to disable in cases where you know that
                inputs are even across participating processes. Default is
                ``True``.
            throw_on_early_termination (bool): Whether to throw an error
                or continue training when at least one rank has exhausted
                inputs. If ``True``, will throw upon the first rank reaching end
                of data. If ``False``, will continue training with a smaller
                effective world size until all ranks are joined. Note that if
                this flag is specified, then the flag
                ``divide_by_initial_world_size`` would be ignored. Default
                is ``False``.


        Example::

          >>>  import torch
          >>>  import torch.distributed as dist
          >>>  import os
          >>>  import torch.multiprocessing as mp
          >>>  import torch.nn as nn
          >>>  # On each spawned worker
          >>>  def worker(rank):
          >>>      dist.init_process_group("nccl", rank=rank, world_size=2)
          >>>      torch.cuda.set_device(rank)
          >>>      model = nn.Linear(1, 1, bias=False).to(rank)
          >>>      model = torch.nn.parallel.DistributedDataParallel(
          >>>          model, device_ids=[rank], output_device=rank
          >>>      )
          >>>      # Rank 1 gets one more input than rank 0.
          >>>      inputs = [torch.tensor([1]).float() for _ in range(10 + rank)]
          >>>      with model.join():
          >>>          for _ in range(5):
          >>>              for inp in inputs:
          >>>                  loss = model(inp).sum()
          >>>                  loss.backward()
          >>>  # Without the join() API, the below synchronization will hang
          >>>  # blocking for rank 1's allreduce to complete.
          >>>  torch.cuda.synchronize(device=rank)
        """
        # Log uneven input API usage.
        self.logger._set_uneven_input_join()
        try:
            has_error = False
            self.ddp_uneven_inputs_config = _DDPUnevenInputsConfig(
                ddp_join_enabled=enable,
                ddp_join_divide_by_initial_world_size=divide_by_initial_world_size,
                ddp_join_throw_on_early_termination=throw_on_early_termination,
            )
            yield
        except Exception as e:
            # Set to skip any processing in the finally block.
            has_error = True
            raise e
        finally:
            # Skip any processing to let the exception immediately be raised if
            # there was one.
            if enable and not has_error:
                all_procs_joined = False
                is_last_joiner = True
                i = 0
                WARN_THRESHOLD = 1000
                warnings.simplefilter("once")
                while not all_procs_joined:
                    if i > WARN_THRESHOLD:
                        my_rank = self._distributed_rank
                        warnings.warn(
                            "Detected uneven input skew of greater "
                            f"than {WARN_THRESHOLD}. This means that rank {my_rank} "
                            f"has at least {WARN_THRESHOLD} fewer inputs than "
                            "other currently active ranks. This level of skew could "
                            "lead to performance degradation during training."
                        )
                    # Schedules allreduce to match fwd pass allreduce in non-joined procs
                    num_active_procs = self._schedule_shadow_all_reduce_for_fwd_pass()
                    if num_active_procs == 0:
                        all_procs_joined = True
                    else:
                        # Some DDP process still needs to be joined.
                        if self.ddp_uneven_inputs_config.ddp_join_throw_on_early_termination:
                            # Schedule allreduce telling active ranks to terminate
                            ones = torch.ones(1, device=self.device)
                            dist.all_reduce(ones, group=self.process_group)
                            # Raising StopIteration doesn't throw error in python 3.6
                            # and throws RuntimeError in 3.7+ (PEP 479), so just
                            # raise RuntimeError here.
                            raise RuntimeError(
                                f"Rank {self._distributed_rank} exhausted all inputs."
                            )
                        if is_last_joiner:
                            is_last_joiner = False
                        # It will rebuild buckets only once during training period
                        self.reducer._rebuild_buckets()
                        # Schedule a corresponding broadcast if we are syncing module
                        # buffers in the forward pass.
                        self._check_and_sync_module_buffers()

                        work = self._check_global_requires_backward_grad_sync(
                            is_joined_rank=True
                        )
                        work.wait()
                        # If nonzero, then we should sync in the bwd pass.
                        should_sync_backwards = work.result()[0].item() != 0
                        # Forward param sync is disabled in the next iteration
                        # if we are skipping grad sync this iteration. Hence, we
                        # set require_forward_param_sync appropriately here.
                        self.require_forward_param_sync = should_sync_backwards
                        if not should_sync_backwards:
                            continue
                        # Schedules one allreduce per gradient bucket to match
                        # the backwards pass allreduce.
                        self._match_all_reduce_for_bwd_pass()
                        # Check if we need to allreduce locally unused params.
                        if self.find_unused_parameters:
                            self._match_unused_params_allreduce()
                        # It will push rebuilt params only once during training period
                        self.reducer._push_all_rebuilt_params()
                        i += 1

                # All procs joined. Agree on authoritative rank and broadcast the model.
                self._sync_final_model(is_last_joiner)

    def register_comm_hook(self, state: object, hook: callable):
        r"""
        Registers a communication hook which is an enhancement that provides a
        flexible hook to users where they can specify how DDP aggregates gradients
        across multiple workers.

        This hook would be very useful for researchers to try out new ideas. For
        example, this hook can be used to implement several algorithms like GossipGrad
        and gradient compression which involve different communication strategies for
        parameter syncs while running Distributed DataParallel training.

        Args:
            state (object): Passed to the hook to maintain any state information during the training process.
                            Examples include error feedback in gradient compression,
                            peers to communicate with next in GossipGrad, etc.

                            It is locally stored by each worker
                            and shared by all the gradient tensors on the worker.
            hook (callable): Averages gradient tensors across workers and defined as:
                             ``hook(state: object, bucket: dist.GradBucket) -> torch.futures.Future``:

                             This function is called once the bucket is ready. The
                             hook can perform whatever processing is needed and return
                             a Future indicating completion of any async work (ex: allreduce).
                             If the hook doesn't perform any communication, it can also
                             just return a completed Future. The Future should hold the
                             new value of grad bucket's tensors. Once a bucket is ready,
                             c10d reducer would call this hook and use the tensors returned
                             by the Future and copy grads to individual parameters.

                             We also provide an API called ``get_future`` to retrieve a
                             Future associated with the completion of ``c10d.ProcessGroup.work``.
                             ``get_future`` is currently supported for MPI and also supported for most
                             operations on GLOO and MPI, except for peer to peer operations (send/recv).

        .. warning ::
            Grad bucket's tensors will not be predivided by world_size. User is responsible
            to divide by the world_size in case of operations like allreduce.

        .. warning ::
            DDP communication hook can only be registered once and should be registered
            before calling backward.

        .. warning ::
            The Future object that hook returns should contain a result that has the same
            shape with the tensors inside grad bucket.

        .. warning ::
            DDP communication hook does not support single-process multiple-device mode.
            Gradbucket tensors should consist of only a single tensor.

        .. warning ::
            ``get_future`` API supports NCCL, and partially GLOO and MPI backends (no support
            for peer-to-peer operations like send/recv) and will return a ``torch._C.Future``
            which is an internal type and should be used with caution. It can still be used by
            ``register_comm_hook`` API, but it is subject to some subtle differences compared
            to ``torch.futures.Future``.

        .. warning ::
            DDP communication hook is experimental and subject to change.

        Example::
            Below is an example of a noop hook that returns the same tensors.

            >>> def noop(state: object, bucket: dist.GradBucket): -> torch.futures.Future
            >>>     fut = torch.futures.Future()
            >>>     fut.set_result(bucket.get_tensors())
            >>>     return fut

            >>> ddp.register_comm_hook(state = None, hook = noop)

        Example::
            Below is an example of a Parallel SGD algorithm where gradients are encoded before
            allreduce, and then decoded after allreduce.

            >>> def encode_and_decode(state: object, bucket: dist.GradBucket): -> torch.futures.Future
            >>>     tensors = [t / process_group.world_size for t in bucket.get_tensors()]
            >>>     encoded_tensors = encode(tensors) # encode gradients
            >>>     fut = process_group.allreduce(encoded_tensors).get_future()
            >>>     # Define the then callback to decode.
            >>>     def decode(fut):
            >>>         decoded_tensors = decode(fut.value()) # decode gradients
            >>>         return decoded_tensors
            >>>     return fut.then(decode)

            >>> ddp.register_comm_hook(state = None, hook = encode_and_decode)
        """
        self._check_comm_hook(hook)
        self.logger._set_comm_hook_name(hook.__qualname__)
        dist._register_comm_hook(self.reducer, state, hook)

    def _register_builtin_comm_hook(self, comm_hook_type):
        r"""
        Registers a built-in communication hook that specifies how DDP
        aggregates gradients across multiple workers.
        The built-in hooks aim to provide efficient C++ implementations for certain hooks,
        which might not be as efficient if implemented in Python using a Python communication hook.

        Args:
            comm_hook_type (dist.BuiltinCommHookType): type of communication hook, such as
            ALLREDUCE, FP16_COMPRESS, etc.

        .. warning ::
            DDP communication hook can only be registered once and should be registered
            before calling backward.

        .. warning ::
            DDP communication hook does not support single-process multiple-device mode.
            Gradbucket tensors should consist of only a single tensor.

        .. warning ::
            DDP communication hook is experimental and subject to change.

        Example::
            Below is an example of a FP16 compression where gradients are
            compressed into 16-bit floating-point numbers before allreduce, and
            then decompressed after allreduce.

            >>> ddp._register_builtin_comm_hook(dist.BuiltinCommHookType.FP16_COMPRESS)

        """
        self.logger._set_comm_hook_name(str(comm_hook_type))
        dist._register_builtin_comm_hook(self.reducer, comm_hook_type)

    def _distributed_broadcast_coalesced(
        self, tensors, buffer_size, authoritative_rank=0
    ):
        dist._broadcast_coalesced(
            self.process_group, tensors, buffer_size, authoritative_rank
        )

    def will_sync_module_buffers(self):
        return (
            self.require_forward_param_sync
            and self.broadcast_buffers
            and len(self.modules_buffers[0]) > 0
        )

    def _find_common_rank(self, input_rank, rank_cond):
        # -1 indicates that this rank is not under consideration to be the
        # common_rank
        rank_to_use = torch.tensor(
            [input_rank if rank_cond else -1],
            device=self.device,
        )
        dist.all_reduce(rank_to_use, op=ReduceOp.MAX, group=self.process_group)
        if rank_to_use.item() == -1:
            self._log_and_throw(
                ValueError,
                "BUG! Expected rank_cond to be true for at least one process."
                " This indicates a bug in PyTorch, please report an issue."
            )
        return rank_to_use.item()

    def _sync_params(self):
        with torch.no_grad():
            # module buffer sync
            if self.will_sync_module_buffers():
                # Synchronize buffers across processes.
                # If we are running DDP with the join manager, we have to agree
                # upon a rank to sync module buffers from, since rank 0 may
                # already have been joined and have stale module buffers.
                if self.ddp_uneven_inputs_config.ddp_join_enabled:
                    authoritative_rank = self._find_common_rank(
                        self._distributed_rank, True
                    )
                else:
                    # The process with rank 0 is considered the authoritative copy.
                    authoritative_rank = 0
                self._distributed_broadcast_coalesced(
                    self.modules_buffers[0],
                    self.broadcast_bucket_size,
                    authoritative_rank,
                )

    def _passing_sync_batchnorm_handle(self, module):
        for layer in module.modules():
            if isinstance(layer, torch.nn.modules.SyncBatchNorm):
                if self.device_type == "cpu":
                    self._log_and_throw(
                        ValueError,
                        "SyncBatchNorm layers only work with GPU modules"
                    )

    def _check_comm_hook(self, hook):
        if not callable(hook):
            self._log_and_throw(TypeError, "Communication hook must be callable.")

        sig = inspect.signature(hook)
        if (
            sig.parameters["bucket"].annotation != inspect._empty
            and sig.parameters["bucket"].annotation != dist.GradBucket
        ):
            self._log_and_throw(
                ValueError,
                "Communication hook: bucket annotation should be dist.GradBucket."
            )

        if sig.return_annotation != inspect._empty and (
            sig.return_annotation != torch.futures.Future
            and sig.return_annotation != torch._C.Future
        ):
            self._log_and_throw(
                ValueError,
                "Communication hook: return annotation should be torch.futures.Future or torch._C.Future."
            )

    @property
    def _distributed_rank(self):
        return dist.get_rank(self.process_group)

    @staticmethod
    def _set_params_and_buffers_to_ignore_for_model(
        module, params_and_buffers_to_ignore
    ):
        """
        Sets parameters and buffers to be ignored by DDP. Expected format for
        parameters is the fully qualified name: {module_name}.{param_name}, and
        similarly, {module_name}.{buffer_name} for buffers. For example:
        params_to_ignore = []
        # NB: model here is vanilla PyTorch module, not yet wrapped with DDP.
        for module_name, module in model.named_modules():
            for param_name, param in module.named_parameters(recurse=False):
                if should_ignore(param):
                    # Create expected format
                    fqn = f"{module_name}.{param_name}"
                    params_to_ignore.append(fqn)
        torch.nn.parallel.DistributedDataParallel._set_params_and_buffers_to_ignore_for_model(
            model,
            params_to_ignore
        )
        """
        # This is a workaround to set parameters and buffers DDP should ignore
        # during synchronization. It will be removed when the API is finalized
        # as part of addressing https://github.com/pytorch/pytorch/issues/43690.
        module._ddp_params_and_buffers_to_ignore = params_and_buffers_to_ignore

    def _get_ddp_logging_data(self):
        r"""
        This interface can be called after DistributedDataParallel() is
        constructed. It returns a dictionary of logging data. It could help
        for debugging and analysis. The loggind data includes DistributedDataParallel
        constructor input parameters, some internal states of DistributedDataParallel
        and performance metrics. Simply print the dictorinary and see what
        these metrics are.
        THis is a prototype interface and subject to change in the future.
        """
        ddp_logging_data = self.logger._get_ddp_logging_data()
        return {**ddp_logging_data.strs_map, **ddp_logging_data.ints_map}

    def _set_ddp_runtime_logging_sample_rate(self, sample_rate):
        r"""
        This interface allows users to set sample_rate of collecting
        runtime stats. The runtime stats will be recorded for the
        first 10 iterations, after 10 iteratons runtime stats will be
        recorded once every "sample_rate" training iterations. In
        default, runtime stats are recorded for the first 10 iterations,
        after 10 iterations runtime stats are recorded once every
        "kDDPRuntimeLoggingSampleRate=100" training iterations.
        This is a prototype interface and subject to change in the future.
        """
        if sample_rate < 1:
            self._log_and_throw(
                ValueError,
                "DDP runtime logging sample rate should be equal or greater than 1"
            )
        self.reducer._set_ddp_runtime_logging_sample_rate(sample_rate)

    def _set_static_graph(self):
        """
        Users can explicitly let DDP know the trained graph is static,
        when 1) the set of used and unused parameters will not change
        during the whole training loop; in this case, it does not matter
        whether users set find_unsued_parameters = true or not.
        2) how the graph is trained will not change during the whole training
        loop (meaning there is no control flow depending on iterations).
        When graph is set to be static, DDP will support cases that can not
        be supported in the past: 1) reentrant backwards
        2) activation checkpointing multiple times 3)
        activation checkpointing with find_unused_parameters = true.
        4) not all output tensors are used in loss calculation.
        5) there is model parameter that is outside of forward function.
        6) potentially improve performance when find_unsued_parameters = true
        or there are unused parameters, as DDP will not search graph in each
        iteraton to detect unused parameters when static_graph is set to be True.

        This API should be called after DistributedDataParallel construction, and
        before training loops starts. Also it should be called in the same way for
        all ranks. For example:
            ddp_model = DistributedDataParallel(model)
            ddp_model._set_static_graph()
            for i in range(n):
                .....
        """
        self.static_graph = True
        self.reducer._set_static_graph()
        self.logger._set_static_graph()
        if self.find_unused_parameters:
            warnings.warn(
                "You passed find_unused_parameters=true to DistributedDataParallel, "
                "`_set_static_graph` will detect unused parameters automatically, so "
                "you do not need to set find_unused_parameters=true, just be sure these "
                "unused parameters will not change during training loop while calling "
                "`_set_static_graph`."
            )<|MERGE_RESOLUTION|>--- conflicted
+++ resolved
@@ -805,11 +805,7 @@
             will_run_grad_reduction = grad_enabled and self.require_backward_grad_sync
             if will_run_grad_reduction:
                 self.logger.set_runtime_stats_and_log()
-<<<<<<< HEAD
-                self.reducer.prepare_for_forward()
-=======
             self.reducer.prepare_for_forward(will_run_grad_reduction)
->>>>>>> 992a86cd
             if self.ddp_uneven_inputs_config.ddp_join_enabled:
                 ones = torch.ones(1, device=self.device)
                 work = dist.all_reduce(ones, group=self.process_group, async_op=True)
