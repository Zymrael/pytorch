#include <ATen/native/SegmentReduce.h>

#include <ATen/ATen.h>
#include <ATen/Dispatch.h>
#include <ATen/NumericUtils.h>
#include <c10/util/irange.h>

namespace at {
namespace native {

DEFINE_DISPATCH(_segment_reduce_lengths_stub);
DEFINE_DISPATCH(_segment_reduce_offsets_stub);
DEFINE_DISPATCH(_segment_reduce_lengths_backward_stub);
DEFINE_DISPATCH(_segment_reduce_offsets_backward_stub);

namespace {

SegmentReductionType get_reduction_enum(const c10::string_view& reduce) {
  if (reduce == "max") {
    return SegmentReductionType::MAX;
  } else if (reduce == "mean") {
    return SegmentReductionType::MEAN;
  } else if (reduce == "min") {
    return SegmentReductionType::MIN;
  } else if (reduce == "sum") {
    return SegmentReductionType::SUM;
  } else if (reduce == "prod") {
    return SegmentReductionType::PROD;
  } else {
    TORCH_CHECK(false, "unsupported reduction given! ", reduce);
  }
}

template <typename T, bool is_offsets_like=false>
void _segment_reduce_lengths_cpu_kernel1(
    SegmentReductionType reduction,
    const Tensor& data,
    const T* lengths_data,
    int64_t axis,
    const c10::optional<Scalar>& initial,
    Tensor& output,
    int64_t segment_count,
    int64_t lengths_stride_axis) {
  // outer_offset is the size of the outer dimensions of output (before axis)
  // inner_offset is the size of the inner dimensions of output (after axis)
  int64_t outer_offset = 1, inner_offset = 1;
  for (int64_t d = 0; d < axis; d++)
      outer_offset *= output.size(d);
  for (int64_t d = axis + 1; d < output.dim(); d++)
      inner_offset *= output.size(d);
  int64_t lengths_size_axis = is_offsets_like ? segment_count + 1 : segment_count;
  auto data_stride_axis = data.stride(axis);
  auto data_size_axis = data.size(axis);
  auto output_stride_axis = output.stride(axis);
  auto output_size_axis = output.size(axis);
  AT_DISPATCH_FLOATING_TYPES_AND2(
      kBFloat16, kHalf, data.scalar_type(), "_segment_reduce_cpu", [&]() {
        auto* output_data = output.data_ptr<scalar_t>();
        const auto* values_data = data.data_ptr<scalar_t>();
        for (const auto outer_idx : c10::irange(outer_offset)) {
          int64_t segment_start, segment_length;
          int64_t segment_end = is_offsets_like ?
                                lengths_data[outer_idx * lengths_stride_axis * lengths_size_axis] :
                                0;
          for (const auto dim_idx : c10::irange(segment_count)) {
            segment_start = segment_end;
            auto lengths_idx = outer_idx * lengths_stride_axis * lengths_size_axis + dim_idx;
            if (is_offsets_like) {
              segment_end = lengths_data[lengths_idx + 1];
              segment_length = segment_end - segment_start;
            } else {
              segment_length = lengths_data[lengths_idx];
              segment_end += segment_length;
            }
            for (const auto inner_idx : c10::irange(inner_offset)) {
              // ===== step1: initialize starting value
              scalar_t initial_value;
              if (initial.has_value()) {
                initial_value = initial.value().to<scalar_t>();
              } else if (reduction == SegmentReductionType::MAX) {
                initial_value = -std::numeric_limits<scalar_t>::infinity();
              } else if (
                  reduction == SegmentReductionType::MEAN ||
                  reduction == SegmentReductionType::SUM) {
                initial_value = 0;
              } else if (reduction == SegmentReductionType::MIN) {
                initial_value = std::numeric_limits<scalar_t>::infinity();
              } else if (reduction == SegmentReductionType::PROD) {
                initial_value = 1;
              }

              // ===== step2: apply reduction
              for (const auto j : c10::irange(segment_start, segment_end)) {
                int64_t data_index = outer_idx * data_stride_axis * data_size_axis
                                     + j * data_stride_axis + inner_idx;
                const auto val = values_data[data_index];
                if (reduction == SegmentReductionType::MAX) {
                  initial_value = at::_isnan(val)
                      ? val
                      : std::max<scalar_t>(initial_value, val);
                } else if (
                    reduction == SegmentReductionType::MEAN ||
                    reduction == SegmentReductionType::SUM) {
                  initial_value = initial_value + val;
                } else if (reduction == SegmentReductionType::MIN) {
                  initial_value = at::_isnan(val)
                      ? val
                      : std::min<scalar_t>(initial_value, val);
                } else if (reduction == SegmentReductionType::PROD) {
                  initial_value = initial_value * val;
                }
              }

              // ===== step3: finalize reduction
              TORCH_CHECK(segment_length >= 0);

              if (segment_length == 0 && !initial.has_value() &&
                  reduction == SegmentReductionType::MEAN) {
                initial_value = static_cast<scalar_t>(NAN);
              } else if (
                  reduction == SegmentReductionType::MEAN &&
                  segment_length > 0 && !at::_isnan(initial_value)) {
                initial_value = initial_value / segment_length;
              }
              int64_t output_index = outer_idx * output_stride_axis * output_size_axis
                                     + dim_idx * output_stride_axis + inner_idx;
              output_data[output_index] = initial_value;
            }
          }
        }
      });
}

Tensor _segment_reduce_lengths_cpu_kernel(
    SegmentReductionType reduction,
    const Tensor& data,
    const Tensor& lengths,
    int64_t axis,
    const c10::optional<Scalar>& initial) {
  // data and lengths should be contiguous from the call to .contiguous in segment_reduce_kernel
  TORCH_CHECK(data.is_contiguous(), "Expected data to be contiguous.");
  TORCH_CHECK(lengths.is_contiguous(), "Expected lengths to be contiguous.");
  // reduction axis should always be the last dimension of lengths
  axis = lengths.dim() - 1;
  int64_t segment_count = lengths.size(axis);
  int64_t lengths_stride_axis = lengths.stride(axis);
  auto output_shape = data.sizes().vec();
  output_shape[axis] = segment_count;
  auto output = at::empty(output_shape, data.options());

  AT_DISPATCH_INDEX_TYPES(lengths.scalar_type(), "_segment_reduce_lengths_cpu_kernel1", [&]() {
    const auto* lengths_data = lengths.data_ptr<index_t>();
    _segment_reduce_lengths_cpu_kernel1(
        reduction, data, lengths_data, axis, initial, output, segment_count, lengths_stride_axis);
  });

  return output;
}

Tensor _segment_reduce_offsets_cpu_kernel(
    SegmentReductionType reduction,
    const Tensor& data,
    const Tensor& offsets,
    int64_t axis,
    const c10::optional<Scalar>& initial) {
  // data and lengths should be contiguous from the call to .contiguous in segment_reduce_kernel
  TORCH_CHECK(data.is_contiguous(), "Expected data to be contiguous.");
  TORCH_CHECK(offsets.is_contiguous(), "Expected offsets to be contiguous.");
  // reduction axis should always be the last dimension of lengths
  axis = offsets.dim() - 1;
  int64_t segment_count = offsets.size(axis) - 1;
  int64_t offsets_stride_axis = offsets.stride(axis);
  auto output_shape = data.sizes().vec();
  output_shape[axis] = segment_count;
  auto output = at::empty(output_shape, data.options());

  AT_DISPATCH_INDEX_TYPES(offsets.scalar_type(), "_segment_reduce_offsets_cpu_kernel1", [&]() {
    const auto* offsets_data = offsets.data_ptr<index_t>();
    _segment_reduce_lengths_cpu_kernel1<index_t, /*is_offsets_like=*/true>(
        reduction, data, offsets_data, axis, initial, output, segment_count, offsets_stride_axis);
  });

  return output;
}

template <typename T, bool is_offsets_like = false>
void _segment_reduce_cpu_lengths_backward_kernel1(
    const Tensor& grad_contig,
    const Tensor& output_contig,
    const Tensor& data_contig,
    SegmentReductionType reduction,
    const T* lengths_data,
    int64_t axis,
    const c10::optional<Scalar>& initial,
    Tensor& grad_input,
    int64_t segment_count,
    int64_t lengths_stride_axis) {
  // outer_offset is the size of the outer dimensions of output (before axis)
  // inner_offset is the size of the inner dimensions of output (after axis)
  int64_t outer_offset = 1, inner_offset = 1;
  for (int64_t d = 0; d < axis; d++)
      outer_offset *= output_contig.size(d);
  for (int64_t d = axis + 1; d < output_contig.dim(); d++)
      inner_offset *= output_contig.size(d);
  int64_t lengths_size_axis = is_offsets_like ? segment_count + 1 : segment_count;
  auto data_stride_axis = data_contig.stride(axis);
  auto data_size_axis = data_contig.size(axis);
  auto output_stride_axis = output_contig.stride(axis);
  auto output_size_axis = output_contig.size(axis);
  // TODO: Switch to TensorIterator for better maintainablility and
  // readability
  AT_DISPATCH_FLOATING_TYPES_AND2(
      kBFloat16,
      kHalf,
      data_contig.scalar_type(),
      "_segment_reduce_cpu",
      [&]() {
        auto* output_data = output_contig.data_ptr<scalar_t>();
        auto* grad_data = grad_contig.data_ptr<scalar_t>();
        auto* grad_input_data = grad_input.data_ptr<scalar_t>();
        const auto* values_data = data_contig.data_ptr<scalar_t>();
        // Used to calculate exclusive prod
        scalar_t initial_prod_value;
        if (reduction == SegmentReductionType::PROD) {
          if (initial.has_value()) {
            initial_prod_value = initial.value().to<scalar_t>();
          } else {
            initial_prod_value = 1;
          }
        }

        for (const auto outer_idx : c10::irange(outer_offset)) {
          // int64_t lengths_cum_sum = 0;
          int64_t segment_start, segment_length;
          int64_t segment_end = is_offsets_like ?
                                lengths_data[outer_idx * lengths_stride_axis * lengths_size_axis] :
                                0;
          for (const auto dim_idx : c10::irange(segment_count)) {
            // int64_t segment_length = lengths_data[outer_idx * lengths_stride_axis * segment_count + dim_idx];
            segment_start = segment_end;
            auto lengths_idx = outer_idx * lengths_stride_axis * lengths_size_axis + dim_idx;
            if (is_offsets_like) {
              segment_end = lengths_data[lengths_idx + 1];
              segment_length = segment_end - segment_start;
            } else {
              segment_length = lengths_data[lengths_idx];
              segment_end += segment_length;
            }
            if (segment_length == 0) {
              continue;
            }
            for (const auto inner_idx : c10::irange(inner_offset)) {
              int64_t output_index = outer_idx * output_stride_axis * output_size_axis
                                     + dim_idx * output_stride_axis + inner_idx;
              if (reduction == SegmentReductionType::MAX ||
                  reduction == SegmentReductionType::MIN) {
                int64_t counter = 0;
                for (const auto j : c10::irange(segment_start, segment_end)) {
                  int64_t data_index = outer_idx * data_stride_axis * data_size_axis
                                       + j * data_stride_axis + inner_idx;
                  if (at::_isnan(values_data[data_index]) ||
                      values_data[data_index] == output_data[output_index]) {
                    grad_input_data[data_index] = grad_data[output_index];
                    counter++;
                  }
                }
                // Average gradient based on number of maximum elements in
                // the segment
                if (counter < 2) {
                  continue;
                }
                for (const auto j : c10::irange(segment_start, segment_end)) {
                  int64_t data_index = outer_idx * data_stride_axis * data_size_axis
                                       + j * data_stride_axis + inner_idx;
                  if (grad_input_data[data_index] > 0) {
                    grad_input_data[data_index] =
                        grad_input_data[data_index] / counter;
                  }
                }
              } else if (reduction == SegmentReductionType::MEAN) {
                auto grad_val = grad_data[output_index] / segment_length;
                for (const auto j : c10::irange(segment_start, segment_end)) {
                  int64_t data_index = outer_idx * data_stride_axis * data_size_axis
                                       + j * data_stride_axis + inner_idx;
                  grad_input_data[data_index] = grad_val;
                }
              } else if (reduction == SegmentReductionType::SUM) {
                const auto& grad_val = grad_data[output_index];
                for (const auto j : c10::irange(segment_start, segment_end)) {
                  int64_t data_index = outer_idx * data_stride_axis * data_size_axis
                                       + j * data_stride_axis + inner_idx;
                  grad_input_data[data_index] = grad_val;
                }
              } else if (reduction == SegmentReductionType::PROD) {
                const auto& grad_val = grad_data[output_index] * output_data[output_index];
                for (const auto j : c10::irange(segment_start, segment_end)) {
                  int64_t data_index = outer_idx * data_stride_axis * data_size_axis
                                       + j * data_stride_axis + inner_idx;
                  if (at::_isnan(values_data[data_index]) ||
                      values_data[data_index] == 0) {
                    // explicitly compute exclusive prod
                    scalar_t exclusive_prod = initial_prod_value;
                    int64_t idx;
                    for (const auto k : c10::irange(segment_start, segment_end)) {
                      if (k != j) {
                        idx = outer_idx * data_stride_axis * data_size_axis
                              + k * data_stride_axis + inner_idx;
                        exclusive_prod *= values_data[idx];
                      }
                    }
                    grad_input_data[data_index] = grad_data[output_index] * exclusive_prod;
                  } else {
                    grad_input_data[data_index] = grad_val / values_data[data_index];
                  }
                }
              }
            }
          }
        }
      });
}

Tensor _segment_reduce_cpu_lengths_backward_kernel(
    const Tensor& grad_contig,
    const Tensor& output_contig,
    const Tensor& data_contig,
    SegmentReductionType reduction,
    const Tensor& lengths_contig,
    int64_t axis,
    const c10::optional<Scalar>& initial) {
  axis = lengths_contig.dim() - 1;
  int64_t segment_count = lengths_contig.size(axis);
  int64_t lengths_stride_axis = lengths_contig.stride(axis);
  auto grad_input = at::zeros({data_contig.sizes()}, grad_contig.options());

  AT_DISPATCH_INDEX_TYPES(
      lengths_contig.scalar_type(), "_segment_reduce_cpu_lengths_backward_kernel1", [&] {
        const auto* lengths_data = lengths_contig.data_ptr<index_t>();
        _segment_reduce_cpu_lengths_backward_kernel1(
            grad_contig,
            output_contig,
            data_contig,
            reduction,
            lengths_data,
            axis,
            initial,
            grad_input,
            segment_count,
            lengths_stride_axis);
      });

  return grad_input;
}


Tensor _segment_reduce_cpu_offsets_backward_kernel(
    const Tensor& grad_contig,
    const Tensor& output_contig,
    const Tensor& data_contig,
    SegmentReductionType reduction,
    const Tensor& offsets_contig,
    int64_t axis,
    const c10::optional<Scalar>& initial) {
  axis = offsets_contig.dim() - 1;
  int64_t segment_count = offsets_contig.size(axis) - 1;
  int64_t offsets_stride_axis = offsets_contig.stride(axis);
  auto grad_input = at::zeros({data_contig.sizes()}, grad_contig.options());

  AT_DISPATCH_INDEX_TYPES(
      offsets_contig.scalar_type(), "_segment_reduce_cpu_offsets_backward_kernel1", [&] {
        const auto* offsets_data = offsets_contig.data_ptr<index_t>();
        _segment_reduce_cpu_lengths_backward_kernel1<index_t, /*is_offsets_like=*/true>(
            grad_contig,
            output_contig,
            data_contig,
            reduction,
            offsets_data,
            axis,
            initial,
            grad_input,
            segment_count,
            offsets_stride_axis);
      });

  return grad_input;
}

} // namespace

Tensor segment_reduce_kernel(
    const Tensor& data,
    c10::string_view reduce,
    const c10::optional<Tensor>& lengths,
    const c10::optional<Tensor>& indices,
    const c10::optional<Tensor>& offsets,
    int64_t axis,
    bool unsafe,
    const c10::optional<Scalar>& initial) {
  axis = maybe_wrap_dim(axis, data.ndimension());
  TORCH_CHECK(data.numel() > 0);

  // check that one of lengths or offsets is defined
  auto lengths_has_value = lengths.has_value();
  auto offsets_has_value = offsets.has_value();
  TORCH_CHECK(
    !indices.has_value(),
    "segment_reduce(): indices based reduction is not supported yet.");
  TORCH_CHECK(
      lengths_has_value || offsets_has_value,
      "segment_reduce(): Either lengths or offsets must be defined.")

  auto reduction = get_reduction_enum(reduce);
  const auto data_contig = data.contiguous();

  if (offsets_has_value) {
    const auto& offsets_value = offsets.value();

    // offsets related checks
    TORCH_CHECK(data.get_device() == offsets_value.get_device());
    TORCH_CHECK(data.dim() >= offsets_value.dim());
    TORCH_CHECK(axis == offsets_value.dim() - 1,
                "segment_reduce(): Expected axis to be the last dimension of offsets but got ", axis, ".");

    // TODO: add checks when !unsafe

    const auto offsets_contig = offsets_value.contiguous();

    return _segment_reduce_offsets_stub(
      data_contig.device().type(),
      reduction,
      data_contig,
      offsets_contig,
      axis,
      initial);

  } else {
    const auto& lengths_value = lengths.value();

    // length related checks
    TORCH_CHECK(data.get_device() == lengths_value.get_device());
    TORCH_CHECK(data.dim() >= lengths_value.dim());
    TORCH_CHECK(axis == lengths_value.dim() - 1,
                "segment_reduce(): Expected axis to be the last dimension of lengths but got ", axis, ".");

    if (!unsafe) {
      auto min_length = lengths_value.min().item<int64_t>();
      TORCH_CHECK((min_length >= 0), "lengths contains negative value!");
      TORCH_CHECK(all(lengths_value.sum({-1}) == data.size(axis)).item<bool>(),
                  "segment_reduce(): Expected all rows of lengths along axis ",
                  "to sum to data.size(lengths.dim()-1) when !unsafe.");
    }

    const auto lengths_contig = lengths_value.contiguous();

    return _segment_reduce_lengths_stub(
      data_contig.device().type(),
      reduction,
      data_contig,
      lengths_contig,
      axis,
      initial);
  }
}

REGISTER_ARCH_DISPATCH(
    _segment_reduce_lengths_stub,
    DEFAULT,
    &_segment_reduce_lengths_cpu_kernel);
REGISTER_AVX2_DISPATCH(_segment_reduce_lengths_stub, &_segment_reduce_lengths_cpu_kernel);
REGISTER_AVX512_DISPATCH(_segment_reduce_lengths_stub, &_segment_reduce_lengths_cpu_kernel);
REGISTER_VSX_DISPATCH(_segment_reduce_lengths_stub, &_segment_reduce_lengths_cpu_kernel);
REGISTER_ZVECTOR_DISPATCH(_segment_reduce_lengths_stub, &_segment_reduce_lengths_cpu_kernel);

// offsets dispatches
REGISTER_ARCH_DISPATCH(
    _segment_reduce_offsets_stub,
    DEFAULT,
    &_segment_reduce_offsets_cpu_kernel);
REGISTER_AVX2_DISPATCH(_segment_reduce_offsets_stub, &_segment_reduce_offsets_cpu_kernel);
REGISTER_AVX512_DISPATCH(_segment_reduce_offsets_stub, &_segment_reduce_offsets_cpu_kernel);
REGISTER_VSX_DISPATCH(_segment_reduce_offsets_stub, &_segment_reduce_offsets_cpu_kernel);
REGISTER_ZVECTOR_DISPATCH(_segment_reduce_offsets_stub, &_segment_reduce_offsets_cpu_kernel);

// Currently some computation is being duplicated across forward and backward.
// TODO: Cache indices in forward pass to re-use in backward
Tensor _segment_reduce_backward_kernel(
    const Tensor& grad,
    const Tensor& output,
    const Tensor& data,
    c10::string_view reduce,
    const c10::optional<Tensor>& lengths,
    const c10::optional<Tensor>& offsets,
    int64_t axis,
    const c10::optional<Scalar>& initial) {
  axis = maybe_wrap_dim(axis, data.ndimension());
  // check that one of lengths or offsets is defined
  // codegen for derivatives.yaml passes an undefined Tensor for None rather than a c10::optional
<<<<<<< HEAD
  // so checking has_value() doesn't work unlike in the forward pass
=======
  // so checking .has_value() doesn't work unlike in the forward pass
>>>>>>> e88dadd5
  auto lengths_has_value = lengths.has_value() && lengths.value().defined();
  auto offsets_has_value = offsets.has_value() && offsets.value().defined();
  TORCH_CHECK(
      lengths_has_value ||  offsets_has_value,
      "segment_reduce(): Either lengths or offsets must be defined.");

  const auto grad_contig = grad.contiguous();
  const auto output_contig = output.contiguous();
  const auto data_contig = data.contiguous();
  auto reduction = get_reduction_enum(reduce);

  if (offsets_has_value) {
    const auto& offsets_value = offsets.value();
    const auto offsets_contig = offsets_value.contiguous();
    return _segment_reduce_offsets_backward_stub(
      grad_contig.device().type(),
      grad_contig,
      output_contig,
      data_contig,
      reduction,
      offsets_contig,
      axis,
      initial);
  } else {
    const auto& lengths_value = lengths.value();
    const auto lengths_contig = lengths_value.contiguous();
    return _segment_reduce_lengths_backward_stub(
      grad_contig.device().type(),
      grad_contig,
      output_contig,
      data_contig,
      reduction,
      lengths_contig,
      axis,
      initial);
  }
}

REGISTER_ARCH_DISPATCH(
    _segment_reduce_lengths_backward_stub,
    DEFAULT,
    &_segment_reduce_cpu_lengths_backward_kernel);
REGISTER_AVX512_DISPATCH(
    _segment_reduce_lengths_backward_stub,
    &_segment_reduce_cpu_lengths_backward_kernel);
REGISTER_AVX2_DISPATCH(
    _segment_reduce_lengths_backward_stub,
    &_segment_reduce_cpu_lengths_backward_kernel);
REGISTER_VSX_DISPATCH(
    _segment_reduce_lengths_backward_stub,
    &_segment_reduce_cpu_lengths_backward_kernel);
REGISTER_ZVECTOR_DISPATCH(
    _segment_reduce_lengths_backward_stub,
    &_segment_reduce_cpu_lengths_backward_kernel);

REGISTER_ARCH_DISPATCH(
    _segment_reduce_offsets_backward_stub,
    DEFAULT,
    &_segment_reduce_cpu_offsets_backward_kernel);
REGISTER_AVX512_DISPATCH(
    _segment_reduce_offsets_backward_stub,
    &_segment_reduce_cpu_offsets_backward_kernel);
REGISTER_AVX2_DISPATCH(
    _segment_reduce_offsets_backward_stub,
    &_segment_reduce_cpu_offsets_backward_kernel);
REGISTER_VSX_DISPATCH(
    _segment_reduce_offsets_backward_stub,
    &_segment_reduce_cpu_offsets_backward_kernel);
REGISTER_ZVECTOR_DISPATCH(
    _segment_reduce_offsets_backward_stub,
    &_segment_reduce_cpu_offsets_backward_kernel);

} // namespace native
} // namespace at<|MERGE_RESOLUTION|>--- conflicted
+++ resolved
@@ -495,11 +495,7 @@
   axis = maybe_wrap_dim(axis, data.ndimension());
   // check that one of lengths or offsets is defined
   // codegen for derivatives.yaml passes an undefined Tensor for None rather than a c10::optional
-<<<<<<< HEAD
-  // so checking has_value() doesn't work unlike in the forward pass
-=======
   // so checking .has_value() doesn't work unlike in the forward pass
->>>>>>> e88dadd5
   auto lengths_has_value = lengths.has_value() && lengths.value().defined();
   auto offsets_has_value = offsets.has_value() && offsets.value().defined();
   TORCH_CHECK(
