--- conflicted
+++ resolved
@@ -61,11 +61,7 @@
  */
 template <bool ReLUFused>
 Tensor quantized_cat_impl(
-<<<<<<< HEAD
-    const ITensorList& qxs,
-=======
     ITensorList qxs,
->>>>>>> 90346393
     int64_t dim,
     double scale,
     int64_t zero_point) {
